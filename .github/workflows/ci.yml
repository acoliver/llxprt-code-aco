# .github/workflows/ci.yml

name: LLxprt Code CI

on:
  push:
    branches: [main, release]
  pull_request:
    branches: [main, release]
  merge_group:

jobs:
  lint:
    name: Lint
    runs-on: ubuntu-latest
    permissions:
      contents: read # For checkout
<<<<<<< HEAD
    strategy:
      matrix:
        node-version: [24.x]
=======
>>>>>>> 3a224d49
    steps:
      - name: Checkout repository
        uses: actions/checkout@11bd71901bbe5b1630ceea73d27597364c9af683 # v4

      - name: Set up Node.js
        uses: actions/setup-node@49933ea5288caeca8642d1e84afbd3f7d6820020 # v4
        with:
          node-version-file: '.nvmrc'
          cache: 'npm'

      - name: Install dependencies
        run: npm ci

      - name: Fix rollup platform dependency
        run: |
          # Explicitly install the platform-specific rollup package
          # This is a workaround for https://github.com/npm/cli/issues/4828
          npm install @rollup/rollup-linux-x64-gnu --no-save || true

      - name: Run formatter check
        run: |
          npm run format
          # Check for changes, excluding project-plans directory
          git diff --exit-code -- . ':!project-plans/'

      - name: Run linter
        run: npm run lint:ci

      - name: Build project
        run: npm run build

      - name: Run type check
        run: npm run typecheck

  test:
    name: Test
    runs-on: ubuntu-latest
    needs: lint
    permissions:
      contents: read
      checks: write
      pull-requests: write
    strategy:
      matrix:
<<<<<<< HEAD
        node-version: [24.x] # Should match the build job's matrix
=======
        node-version: [20.x, 22.x, 24.x]
>>>>>>> 3a224d49
    steps:
      - name: Checkout repository
        uses: actions/checkout@11bd71901bbe5b1630ceea73d27597364c9af683 # v4

      - name: Set up Node.js ${{ matrix.node-version }}
        uses: actions/setup-node@49933ea5288caeca8642d1e84afbd3f7d6820020 # v4
        with:
          node-version: ${{ matrix.node-version }}
          cache: 'npm'

      - name: Build project
        run: npm run build

      - name: Install dependencies for testing
        run: npm ci # Install fresh dependencies using the downloaded package-lock.json

      - name: Fix rollup platform dependency
        run: |
          # Explicitly install the platform-specific rollup package
          # This is a workaround for https://github.com/npm/cli/issues/4828
          npm install @rollup/rollup-linux-x64-gnu --no-save || true

      - name: Run tests and generate reports
        env:
          # Use OpenRouter as a cost-effective alternative for integration tests
          OPENAI_API_KEY: ${{ secrets.OPENROUTER_API_KEY }}
          OPENAI_BASE_URL: https://openrouter.ai/api/v1
          LLXPRT_DEFAULT_MODEL: google/gemini-2.5-flash
          LLXPRT_DEFAULT_PROVIDER: openai
          # Set auth type to none since we're not using Google services in these tests
          LLXPRT_AUTH_TYPE: none
        run: NO_COLOR=true npm run test:ci

      - name: Publish Test Report (for non-forks)
        if: always() && (github.event.pull_request.head.repo.full_name == github.repository)
        uses: dorny/test-reporter@dc3a92680fcc15842eef52e8c4606ea7ce6bd3f3 # v2
        with:
          name: Test Results (Node ${{ matrix.node-version }})
          path: packages/*/junit.xml
          reporter: java-junit
          fail-on-error: 'false'

      - name: Upload Test Results Artifact (for forks)
        if: always() && (github.event_name == 'pull_request' && github.event.pull_request.head.repo.full_name != github.repository)
        uses: actions/upload-artifact@ea165f8d65b6e75b540449e92b4886f43607fa02 # v4
        with:
          name: test-results-fork-${{ matrix.node-version }}
          path: packages/*/junit.xml

      - name: Upload coverage reports
        uses: actions/upload-artifact@ea165f8d65b6e75b540449e92b4886f43607fa02 # v4
        if: always()
        with:
          name: coverage-reports-${{ matrix.node-version }}
          path: packages/*/coverage

  post_coverage_comment:
    name: Post Coverage Comment
    runs-on: ubuntu-latest
    needs: test
    if: always() && github.event_name == 'pull_request' && (github.event.pull_request.head.repo.full_name == github.repository)
    continue-on-error: true
    permissions:
      contents: read # For checkout
      pull-requests: write # For commenting
    strategy:
      matrix:
        node-version: [22.x] # Reduce noise by only posting the comment once
    steps:
      - name: Checkout repository
        uses: actions/checkout@11bd71901bbe5b1630ceea73d27597364c9af683 # v4

      - name: Download coverage reports artifact
        uses: actions/download-artifact@d3f86a106a0bac45b974a628896c90dbdf5c8093 # v4
        with:
          name: coverage-reports-${{ matrix.node-version }}
          path: coverage_artifact # Download to a specific directory

      - name: Post Coverage Comment using Composite Action
        uses: ./.github/actions/post-coverage-comment # Path to the composite action directory
        with:
          cli_json_file: coverage_artifact/cli/coverage/coverage-summary.json
          core_json_file: coverage_artifact/core/coverage/coverage-summary.json
          cli_full_text_summary_file: coverage_artifact/cli/coverage/full-text-summary.txt
          core_full_text_summary_file: coverage_artifact/core/coverage/full-text-summary.txt
          node_version: ${{ matrix.node-version }}
          github_token: ${{ secrets.GITHUB_TOKEN }}

  codeql:
    name: CodeQL
    runs-on: ubuntu-latest
    permissions:
      actions: read
      contents: read
      security-events: write
    steps:
      - name: Checkout
        uses: actions/checkout@11bd71901bbe5b1630ceea73d27597364c9af683 # v4

      - name: Initialize CodeQL
        uses: github/codeql-action/init@181d5eefc20863364f96762470ba6f862bdef56b # v3
        with:
          languages: javascript

      - name: Perform CodeQL Analysis
        uses: github/codeql-action/analyze@181d5eefc20863364f96762470ba6f862bdef56b # v3<|MERGE_RESOLUTION|>--- conflicted
+++ resolved
@@ -15,12 +15,6 @@
     runs-on: ubuntu-latest
     permissions:
       contents: read # For checkout
-<<<<<<< HEAD
-    strategy:
-      matrix:
-        node-version: [24.x]
-=======
->>>>>>> 3a224d49
     steps:
       - name: Checkout repository
         uses: actions/checkout@11bd71901bbe5b1630ceea73d27597364c9af683 # v4
@@ -65,11 +59,7 @@
       pull-requests: write
     strategy:
       matrix:
-<<<<<<< HEAD
-        node-version: [24.x] # Should match the build job's matrix
-=======
         node-version: [20.x, 22.x, 24.x]
->>>>>>> 3a224d49
     steps:
       - name: Checkout repository
         uses: actions/checkout@11bd71901bbe5b1630ceea73d27597364c9af683 # v4
