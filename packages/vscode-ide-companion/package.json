{
  "name": "llxprt-code-vscode-ide-companion",
  "displayName": "LLxprt Code Companion",
  "description": "Enable LLxprt Code with direct access to your IDE workspace.",
<<<<<<< HEAD
  "version": "0.4.5",
=======
  "version": "0.4.7",
>>>>>>> e170bc6e
  "publisher": "vybestack",
  "icon": "assets/icon.png",
  "repository": {
    "type": "git",
    "url": "https://github.com/acoliver/llxprt-code.git",
    "directory": "packages/vscode-ide-companion"
  },
  "bugs": {
    "url": "https://github.com/acoliver/llxprt-code/issues"
  },
  "homepage": "https://github.com/acoliver/llxprt-code#readme",
  "engines": {
    "vscode": "^1.99.0"
  },
  "license": "Apache-2.0",
  "preview": true,
  "categories": [
    "AI",
    "Programming Languages",
    "Other"
  ],
  "galleryBanner": {
    "color": "#1e1e1e",
    "theme": "dark"
  },
  "keywords": [
    "llxprt-code",
    "llxprt cli",
    "llxprt",
    "llxprt code",
    "cli",
    "ide integration",
    "ide companion"
  ],
  "activationEvents": [
    "onStartupFinished"
  ],
  "contributes": {
    "languages": [
      {
        "id": "llxprt-diff-editable"
      }
    ],
    "commands": [
      {
        "command": "llxprt.diff.accept",
        "title": "LLxprt Code: Accept Diff",
        "icon": "$(check)"
      },
      {
        "command": "llxprt.diff.cancel",
        "title": "LLxprt Code: Close Diff Editor",
        "icon": "$(close)"
      },
      {
        "command": "llxprt-code.runLLxprtCode",
        "title": "LLxprt Code: Run"
      },
      {
        "command": "llxprt-code.showNotices",
        "title": "LLxprt Code: View Third-Party Notices"
      }
    ],
    "menus": {
      "commandPalette": [
        {
          "command": "llxprt.diff.accept",
          "when": "llxprt.diff.isVisible"
        },
        {
          "command": "llxprt.diff.cancel",
          "when": "llxprt.diff.isVisible"
        }
      ],
      "editor/title": [
        {
          "command": "llxprt.diff.accept",
          "when": "llxprt.diff.isVisible",
          "group": "navigation"
        },
        {
          "command": "llxprt.diff.cancel",
          "when": "llxprt.diff.isVisible",
          "group": "navigation"
        }
      ]
    },
    "keybindings": [
      {
        "command": "llxprt.diff.accept",
        "key": "ctrl+s",
        "when": "llxprt.diff.isVisible"
      },
      {
        "command": "llxprt.diff.accept",
        "key": "cmd+s",
        "when": "llxprt.diff.isVisible"
      }
    ]
  },
  "main": "./dist/extension.cjs",
  "type": "module",
  "scripts": {
    "vscode:prepublish": "npm run generate:notices && npm run check-types && npm run lint && node esbuild.js --production",
    "build": "npm run compile",
    "compile": "npm run check-types && npm run lint && node esbuild.js",
    "watch": "npm-run-all -p watch:*",
    "watch:esbuild": "node esbuild.js --watch",
    "watch:tsc": "tsc --noEmit --watch --project tsconfig.json",
    "package": "vsce package --no-dependencies",
    "generate:notices": "node ./scripts/generate-notices.js",
    "check-types": "tsc --noEmit",
    "lint": "eslint src",
    "test": "vitest run",
    "test:ci": "vitest run --coverage"
  },
  "devDependencies": {
    "@types/cors": "^2.8.19",
    "@types/express": "^5.0.3",
    "@types/node": "20.x",
    "@types/vscode": "^1.99.0",
    "@typescript-eslint/eslint-plugin": "^8.31.1",
    "@typescript-eslint/parser": "^8.31.1",
    "@vscode/vsce": "^3.6.0",
    "esbuild": "^0.25.3",
    "eslint": "^9.25.1",
    "npm-run-all": "^4.1.5",
    "typescript": "^5.8.3",
    "vitest": "^3.2.4"
  },
  "dependencies": {
    "@modelcontextprotocol/sdk": "^1.15.1",
    "cors": "^2.8.5",
    "express": "^5.1.0",
    "zod": "^3.25.76"
  }
}<|MERGE_RESOLUTION|>--- conflicted
+++ resolved
@@ -2,11 +2,7 @@
   "name": "llxprt-code-vscode-ide-companion",
   "displayName": "LLxprt Code Companion",
   "description": "Enable LLxprt Code with direct access to your IDE workspace.",
-<<<<<<< HEAD
-  "version": "0.4.5",
-=======
-  "version": "0.4.7",
->>>>>>> e170bc6e
+  "version": "0.5.0",
   "publisher": "vybestack",
   "icon": "assets/icon.png",
   "repository": {
