{
  "name": "@vybestack/llxprt-code",
<<<<<<< HEAD
  "version": "0.4.5",
=======
  "version": "0.4.7",
>>>>>>> e170bc6e
  "description": "LLxprt Code",
  "repository": {
    "type": "git",
    "url": "git+https://github.com/vybestack/llxprt-code.git"
  },
  "type": "module",
  "main": "dist/index.js",
  "types": "dist/index.d.ts",
  "bin": {
    "llxprt": "dist/index.js"
  },
  "scripts": {
    "build": "node ../../scripts/build_package.js",
    "start": "node dist/index.js",
    "debug": "node --inspect-brk dist/index.js",
    "lint": "eslint . --ext .ts,.tsx",
    "format": "prettier --write .",
    "test": "vitest run",
    "test:integration": "vitest run -c vitest.integration.config.ts",
    "test:ci:covered": "vitest run -c vitest.ci.covered.config.ts",
    "test:ci:fast": "vitest run -c vitest.ci.fast.config.ts",
    "test:ci": "npm run test:ci:covered && npm run test:ci:fast",
    "test:legacy": "OPENAI_RESPONSES_DISABLE=true vitest run -t \"legacy|gpt-3.5-turbo\"",
    "typecheck": "tsc --noEmit",
    "prerelease:version": "node ../../scripts/bind_package_version.js",
    "prerelease:deps": "node ../../scripts/bind_package_dependencies.js",
    "prepack": "npm run build"
  },
  "files": [
    "dist"
  ],
  "config": {
    "sandboxImageUri": "ghcr.io/vybestack/llxprt-code/sandbox:0.4.7"
  },
  "dependencies": {
    "@anthropic-ai/sdk": "^0.55.1",
    "@dqbd/tiktoken": "^1.0.21",
    "@google/genai": "1.16.0",
    "@iarna/toml": "^2.2.5",
    "@modelcontextprotocol/sdk": "^1.15.1",
    "@types/update-notifier": "^6.0.8",
    "@vybestack/llxprt-code-core": "file:../core",
    "chalk": "^5.3.0",
    "command-exists": "^1.2.9",
    "diff": "^7.0.0",
    "dotenv": "^17.1.0",
    "fzf": "^0.5.2",
    "glob": "^10.4.1",
    "highlight.js": "^11.11.1",
    "ink": "^6.3.1",
    "ink-gradient": "^3.0.0",
    "ink-select-input": "^6.2.0",
    "ink-spinner": "^5.0.0",
    "ink-testing-library": "^4.0.0",
    "lowlight": "^3.3.0",
    "mime-types": "^3.0.1",
    "open": "^10.1.2",
    "openai": "^5.10.1",
    "react": "^19.2.0",
    "read-package-up": "^11.0.0",
    "shell-quote": "^1.8.3",
    "string-width": "^7.1.0",
    "strip-ansi": "^7.1.0",
    "strip-json-comments": "^3.1.1",
    "undici": "^7.10.0",
    "update-notifier": "^7.3.1",
    "yargs": "^17.7.2",
    "zod": "^3.23.8"
  },
  "devDependencies": {
    "@babel/runtime": "^7.27.6",
    "@fast-check/vitest": "^0.2.2",
    "@testing-library/dom": "^10.4.0",
    "@testing-library/react": "^16.3.0",
    "@types/command-exists": "^1.2.3",
    "@types/diff": "^7.0.2",
    "@types/dotenv": "^6.1.1",
    "@types/node": "^20.11.24",
    "@types/react": "^19.1.8",
    "@types/react-dom": "^19.1.6",
    "@types/semver": "^7.7.0",
    "@types/shell-quote": "^1.7.5",
    "@types/yargs": "^17.0.33",
    "@vybestack/llxprt-code-test-utils": "file:../test-utils",
    "dom-accessibility-api": "^0.5.16",
    "jsdom": "^26.1.0",
    "lz-string": "^1.5.0",
    "pretty-format": "^30.0.2",
    "react-dom": "^19.2.0",
    "typescript": "^5.3.3",
    "vitest": "^3.1.1"
  },
  "engines": {
    "node": ">=20"
  }
}<|MERGE_RESOLUTION|>--- conflicted
+++ resolved
@@ -1,10 +1,6 @@
 {
   "name": "@vybestack/llxprt-code",
-<<<<<<< HEAD
-  "version": "0.4.5",
-=======
-  "version": "0.4.7",
->>>>>>> e170bc6e
+  "version": "0.5.0",
   "description": "LLxprt Code",
   "repository": {
     "type": "git",
@@ -37,7 +33,7 @@
     "dist"
   ],
   "config": {
-    "sandboxImageUri": "ghcr.io/vybestack/llxprt-code/sandbox:0.4.7"
+    "sandboxImageUri": "ghcr.io/vybestack/llxprt-code/sandbox:0.5.0"
   },
   "dependencies": {
     "@anthropic-ai/sdk": "^0.55.1",
