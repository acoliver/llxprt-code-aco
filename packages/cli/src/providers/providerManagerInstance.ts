/**
 * @license
 * Copyright 2025 Vybestack LLC
 * SPDX-License-Identifier: Apache-2.0
 */

import {
  Config,
  ProviderManager,
  OpenAIProvider,
  OpenAIResponsesProvider,
  AnthropicProvider,
  GeminiProvider,
  sanitizeForByteString,
  needsSanitization,
<<<<<<< HEAD
  SettingsService,
  createProviderRuntimeContext,
=======
  getSettingsService,
>>>>>>> e170bc6e
} from '@vybestack/llxprt-code-core';
import { IFileSystem, NodeFileSystem } from './IFileSystem.js';
import {
  Settings,
  LoadedSettings,
  USER_SETTINGS_PATH,
} from '../config/settings.js';
import stripJsonComments from 'strip-json-comments';
import { OAuthManager } from '../auth/oauth-manager.js';
import { MultiProviderTokenStore } from '../auth/types.js';
import { ensureOAuthProviderRegistered } from './oauth-provider-registration.js';
import { HistoryItemWithoutId } from '../ui/types.js';
import { IProviderConfig } from '@vybestack/llxprt-code-core/providers/types/IProviderConfig.js';
import {
  loadProviderAliasEntries,
  type ProviderAliasEntry,
} from './providerAliases.js';

/**
 * Sanitizes API keys to remove problematic characters that cause ByteString errors.
 * This handles cases where API key files have encoding issues or contain
 * Unicode replacement characters (U+FFFD).
 */
function sanitizeApiKey(key: string): string {
  const sanitized = sanitizeForByteString(key);

  if (needsSanitization(key)) {
    console.warn(
      '[ProviderManager] API key contained non-ASCII or control characters that were removed. ' +
        'Please check your API key file encoding (should be UTF-8 without BOM).',
    );
  }

  return sanitized;
}

let fileSystemInstance: IFileSystem | null = null;

interface ProviderManagerFactoryOptions {
  config?: Config;
  allowBrowserEnvironment?: boolean;
  settings?: LoadedSettings;
  addItem?: (
    itemData: Omit<HistoryItemWithoutId, 'id'>,
    baseTimestamp: number,
  ) => number;
}

interface OpenAIRegistrationContext {
  apiKey?: string;
  baseUrl?: string;
  providerConfig: IProviderConfig;
  oauthManager: OAuthManager;
}

let openAIRegistrationContext: OpenAIRegistrationContext | null = null;

function coerceAuthOnly(value: unknown): boolean | undefined {
  if (typeof value === 'boolean') {
    return value;
  }
  if (typeof value === 'string') {
    const normalized = value.trim().toLowerCase();
    if (normalized === 'true') {
      return true;
    }
    if (normalized === 'false') {
      return false;
    }
  }
  return undefined;
}

function resolveAuthOnlyFlag(
  config?: Config,
  loadedSettings?: LoadedSettings,
): boolean {
  if (config && typeof config.getEphemeralSettings === 'function') {
    const authOnlyValue = (
      config.getEphemeralSettings() as Record<string, unknown>
    ).authOnly;
    if (authOnlyValue !== undefined) {
      const coerced = coerceAuthOnly(authOnlyValue);
      if (typeof coerced === 'boolean') {
        return coerced;
      }
    }
  }

  if (loadedSettings?.merged) {
    const mergedAuthOnly = (loadedSettings.merged as Record<string, unknown>)
      .authOnly;
    if (mergedAuthOnly !== undefined) {
      const coerced = coerceAuthOnly(mergedAuthOnly);
      if (typeof coerced === 'boolean') {
        return coerced;
      }
    }
  }

  if (typeof getSettingsService === 'function') {
    try {
      const settingsService = getSettingsService();
      if (settingsService && typeof settingsService.get === 'function') {
        const serviceValue = settingsService.get('authOnly');
        if (serviceValue !== undefined) {
          const coerced = coerceAuthOnly(serviceValue);
          if (typeof coerced === 'boolean') {
            return coerced;
          }
        }
      }
    } catch (_error) {
      // Ignore SettingsService lookup failures and fall back to default
    }
  }

  return false;
}

/**
 * Set a custom file system implementation (mainly for testing).
 */
export function setFileSystem(fs: IFileSystem): void {
  fileSystemInstance = fs;
}

/**
 * Get the file system implementation to use.
 */
function getFileSystem(): IFileSystem {
  if (!fileSystemInstance) {
    fileSystemInstance = new NodeFileSystem();
  }
  return fileSystemInstance;
}

function resolveLoadedSettings(
  fs: IFileSystem,
  settings?: LoadedSettings,
): LoadedSettings | undefined {
  if (settings) {
    return settings;
  }

  let userSettings: Settings | undefined;
  try {
    if (fs.existsSync(USER_SETTINGS_PATH)) {
      const userContent = fs.readFileSync(USER_SETTINGS_PATH, 'utf-8');
      userSettings = JSON.parse(stripJsonComments(userContent)) as Settings;
    }
  } catch (_error) {
    // Failed to load user settings, ignore and fall back to defaults.
  }

  return userSettings
    ? new LoadedSettings(
        { path: '', settings: {} },
        { path: '', settings: {} },
        { path: USER_SETTINGS_PATH, settings: userSettings },
        { path: '', settings: {} },
        true,
      )
    : undefined;
}

function attachAddItemToOAuthProviders(
  oauthManager: OAuthManager,
  addItem?: (
    itemData: Omit<HistoryItemWithoutId, 'id'>,
    baseTimestamp: number,
  ) => number,
): void {
  if (!addItem) {
    return;
  }

  const providersMap = (
    oauthManager as unknown as { providers?: Map<string, unknown> }
  ).providers;

<<<<<<< HEAD
  if (!(providersMap instanceof Map)) {
    return;
  }

  for (const provider of providersMap.values()) {
    const candidate = provider as {
      setAddItem?: (callback: typeof addItem) => void;
    };
    candidate.setAddItem?.(addItem);
  }
}

type RuntimeContextShape = {
  settingsService: SettingsService;
  config?: Config;
  runtimeId?: string;
  metadata?: Record<string, unknown>;
};
=======
    const authOnlyEnabled = resolveAuthOnlyFlag(config, loadedSettings);

    // @plan:PLAN-20250823-AUTHFIXES.P15
    // @requirement:REQ-004
    // Create OAuth manager for providers with TokenStore integration
    const tokenStore = new MultiProviderTokenStore();
    const oauthManager = new OAuthManager(tokenStore, loadedSettings);
    oauthManagerInstance = oauthManager;

    // CRITICAL FIX: Don't register OAuth providers upfront
    // They should be registered on-demand when actually needed
    // This prevents premature OAuth initialization during MCP operations
>>>>>>> e170bc6e

export function createProviderManager(
  context: RuntimeContextShape,
  options: ProviderManagerFactoryOptions = {},
): { manager: ProviderManager; oauthManager: OAuthManager } {
  const fs = getFileSystem();
  const loadedSettings = resolveLoadedSettings(fs, options.settings);
  const ManagerCtor = ProviderManager as unknown as {
    new (context?: unknown): ProviderManager;
  };
  const manager = new ManagerCtor(context);

<<<<<<< HEAD
  const tokenStore = new MultiProviderTokenStore();
  const oauthManager = new OAuthManager(tokenStore, loadedSettings);

  const { config, allowBrowserEnvironment = false, addItem } = options;
=======
    // Register OAuth providers on-demand when creating actual providers
    // Gemini Provider
    providerManagerInstance.registerProvider(
      getGeminiProvider(oauthManager, config),
    );

    // Register Gemini OAuth provider when Gemini provider is created
    if (oauthManager && tokenStore) {
      void ensureOAuthProviderRegistered(
        'gemini',
        oauthManager,
        tokenStore,
        addItem,
      );
    }
>>>>>>> e170bc6e

  if (config) {
    manager.setConfig(config);
    config.setProviderManager(manager);
  }

  const geminiProvider = new GeminiProvider(
    undefined,
    undefined,
    config,
    oauthManager,
  );

<<<<<<< HEAD
  if (
    config &&
    'setConfig' in geminiProvider &&
    typeof geminiProvider.setConfig === 'function'
  ) {
    geminiProvider.setConfig(config);
  }

  manager.registerProvider(geminiProvider);

  void ensureOAuthProviderRegistered(
    'gemini',
    oauthManager,
    tokenStore,
    addItem,
  );

  // Check if authOnly mode is enabled - if so, ignore API keys
  const ephemeralSettings = config?.getEphemeralSettings() || {};
  const authOnlyEnabled = ephemeralSettings.authOnly === true;

  let openaiApiKey: string | undefined;
  if (process.env.OPENAI_API_KEY && !authOnlyEnabled) {
    openaiApiKey = sanitizeApiKey(process.env.OPENAI_API_KEY);
  }

  const openaiBaseUrl = process.env.OPENAI_BASE_URL;
  if (process.env.DEBUG || process.env.VERBOSE) {
    console.log('[ProviderManager] Initializing OpenAI provider with:', {
      hasApiKey: !!openaiApiKey,
      baseUrl: openaiBaseUrl || 'default',
    });
  }

  const settingsData = loadedSettings?.merged || {};
  // Merge settings from both loaded settings and ephemeral settings for runtime config
  // When authOnly is enabled, enable openaiResponses to provide additional options
  const effectiveOpenaiResponsesEnabled: boolean | undefined =
    ephemeralSettings.openaiResponsesEnabled !== undefined
      ? Boolean(ephemeralSettings.openaiResponsesEnabled)
      : authOnlyEnabled
        ? true
        : typeof settingsData.openaiResponsesEnabled === 'boolean'
          ? settingsData.openaiResponsesEnabled
          : undefined;
  const openaiProviderConfig = {
    enableTextToolCallParsing: settingsData.enableTextToolCallParsing,
    textToolCallModels: settingsData.textToolCallModels,
    providerToolFormatOverrides: settingsData.providerToolFormatOverrides,
    openaiResponsesEnabled: effectiveOpenaiResponsesEnabled,
    allowBrowserEnvironment,
    getEphemeralSettings: config
      ? () => config.getEphemeralSettings()
      : undefined,
  };

  const openaiProvider = new OpenAIProvider(
    openaiApiKey ?? undefined,
    openaiBaseUrl,
    openaiProviderConfig,
    oauthManager,
  );
  manager.registerProvider(openaiProvider);

  const qwenProviderConfig = {
    ...openaiProviderConfig,
    forceQwenOAuth: true,
  };
  const qwenProvider = new OpenAIProvider(
    undefined,
    'https://portal.qwen.ai/v1',
    qwenProviderConfig,
    oauthManager,
  );
  Object.defineProperty(qwenProvider, 'name', {
    value: 'qwen',
    writable: false,
    enumerable: true,
    configurable: true,
  });
  manager.registerProvider(qwenProvider);

  void ensureOAuthProviderRegistered('qwen', oauthManager, tokenStore, addItem);

  if (effectiveOpenaiResponsesEnabled) {
    const openaiResponsesProvider = new OpenAIResponsesProvider(
      openaiApiKey ?? undefined,
      openaiBaseUrl,
      openaiProviderConfig,
    );
    manager.registerProvider(openaiResponsesProvider);
  }

  let anthropicApiKey: string | undefined;
  if (process.env.ANTHROPIC_API_KEY && !authOnlyEnabled) {
    anthropicApiKey = sanitizeApiKey(process.env.ANTHROPIC_API_KEY);
  }
  const anthropicBaseUrl = process.env.ANTHROPIC_BASE_URL;
  const anthropicProviderConfig = {
    allowBrowserEnvironment,
  };
  // Always pass oauthManager to Anthropic provider to enable OAuth as an option
  const anthropicProvider = new AnthropicProvider(
    anthropicApiKey ?? undefined,
    anthropicBaseUrl,
    anthropicProviderConfig,
    oauthManager,
  );
  manager.registerProvider(anthropicProvider);

  // Always register OAuth provider for Anthropic to make it available as an option
  void ensureOAuthProviderRegistered(
    'anthropic',
    oauthManager,
    tokenStore,
    addItem,
  );

  manager.setActiveProvider('gemini');
  attachAddItemToOAuthProviders(oauthManager, addItem);
=======
    if (!authOnlyEnabled && process.env.OPENAI_API_KEY) {
      openaiApiKey = sanitizeApiKey(process.env.OPENAI_API_KEY);
    }

    const openaiBaseUrl = process.env.OPENAI_BASE_URL;
    if (process.env.DEBUG || process.env.VERBOSE) {
      console.log('[ProviderManager] Initializing OpenAI provider with:', {
        hasApiKey: !!openaiApiKey,
        baseUrl: openaiBaseUrl || 'default',
      });
    }
    // Create provider config from loaded settings
    const settingsData = loadedSettings?.merged || {};
    const openaiProviderConfig = {
      enableTextToolCallParsing: settingsData.enableTextToolCallParsing,
      textToolCallModels: settingsData.textToolCallModels,
      providerToolFormatOverrides: settingsData.providerToolFormatOverrides,
      openaiResponsesEnabled: settingsData.openaiResponsesEnabled,
      allowBrowserEnvironment,
      getEphemeralSettings: config
        ? () => config.getEphemeralSettings()
        : undefined,
    };
    openAIRegistrationContext = {
      apiKey: openaiApiKey || undefined,
      baseUrl: openaiBaseUrl,
      providerConfig: openaiProviderConfig,
      oauthManager,
    };

    providerManagerInstance.registerProvider(
      getOpenAIProvider(
        openaiApiKey,
        openaiBaseUrl,
        openaiProviderConfig,
        oauthManager,
      ),
    );
    const aliasEntries = loadProviderAliasEntries();
    registerAliasProviders(
      providerManagerInstance,
      aliasEntries,
      openaiApiKey,
      openaiBaseUrl,
      openaiProviderConfig,
      oauthManager,
    );

    // Register qwen as an alias to OpenAI provider with OAuth
    // When user selects "--provider qwen", we create a separate OpenAI instance for Qwen
    // Create a special config for qwen that ensures proper OAuth identification
    providerManagerInstance.registerProvider(
      getQwenProvider(openaiProviderConfig, oauthManager),
    );

    // Register Qwen OAuth provider when Qwen provider is created
    if (oauthManager && tokenStore) {
      void ensureOAuthProviderRegistered(
        'qwen',
        oauthManager,
        tokenStore,
        addItem,
      );
    }

    // Register OpenAI Responses provider (for o1, o3 models)
    // This provider exclusively uses the /responses endpoint
    providerManagerInstance.registerProvider(
      getOpenAIResponsesProvider(
        openaiApiKey,
        openaiBaseUrl,
        allowBrowserEnvironment,
      ),
    );

    // Always register Anthropic provider
    // Priority: Environment variable only - no automatic keyfile loading
    providerManagerInstance.registerProvider(
      getAnthropicProvider(
        authOnlyEnabled,
        oauthManager,
        allowBrowserEnvironment,
      ),
    );

    // Always register Anthropic OAuth provider so users can switch between API key and OAuth flows
    if (oauthManager && tokenStore) {
      void ensureOAuthProviderRegistered(
        'anthropic',
        oauthManager,
        tokenStore,
        addItem,
      );
    }

    // Set default provider to gemini
    providerManagerInstance.setActiveProvider('gemini');
  }
>>>>>>> e170bc6e

  return { manager, oauthManager };
}

let singletonManager: ProviderManager | null = null;

export function getProviderManager(
  config?: Config,
  allowBrowserEnvironment = false,
  settings?: LoadedSettings,
): ProviderManager {
  if (!singletonManager) {
    const runtime = createProviderRuntimeContext({
      settingsService: config?.getSettingsService() ?? new SettingsService(),
      config,
      runtimeId: 'provider-manager-singleton',
      metadata: { source: 'providerManagerInstance.getProviderManager' },
    });
    const { manager } = createProviderManager(runtime, {
      config,
      allowBrowserEnvironment,
      settings,
    });
    singletonManager = manager;
    if (config) {
      config.setProviderManager(manager);
    }
  }
  return singletonManager;
}
function getOpenAIProvider(
  openaiApiKey: string | undefined,
  openaiBaseUrl: string | undefined,
  openaiProviderConfig: IProviderConfig,
  oauthManager: OAuthManager,
): OpenAIProvider {
  const openaiProvider = new OpenAIProvider(
    openaiApiKey || undefined, // Pass undefined, not empty string, to allow OAuth fallback
    openaiBaseUrl,
    openaiProviderConfig,
    oauthManager,
  );
  return openaiProvider;
}
function registerAliasProviders(
  providerManagerInstance: ProviderManager,
  aliasEntries: ProviderAliasEntry[],
  openaiApiKey: string | undefined,
  openaiBaseUrl: string | undefined,
  openaiProviderConfig: IProviderConfig,
  oauthManager: OAuthManager,
): void {
  for (const entry of aliasEntries) {
    switch (entry.config.baseProvider.toLowerCase()) {
      case 'openai': {
        const provider = createOpenAIAliasProvider(
          entry,
          openaiApiKey,
          openaiBaseUrl,
          openaiProviderConfig,
          oauthManager,
        );
        if (provider) {
          providerManagerInstance.registerProvider(provider);
        }
        break;
      }
      default:
        console.warn(
          `[ProviderManager] Unsupported base provider '${entry.config.baseProvider}' for alias '${entry.alias}', skipping.`,
        );
    }
  }
}

function createOpenAIAliasProvider(
  entry: ProviderAliasEntry,
  openaiApiKey: string | undefined,
  openaiBaseUrl: string | undefined,
  openaiProviderConfig: IProviderConfig,
  oauthManager: OAuthManager,
): OpenAIProvider | null {
  const resolvedBaseUrl = entry.config.baseUrl || openaiBaseUrl;
  if (!resolvedBaseUrl) {
    console.warn(
      `[ProviderManager] Alias '${entry.alias}' is missing a baseUrl and no default is available, skipping.`,
    );
    return null;
  }

  const aliasProviderConfig: IProviderConfig = {
    ...openaiProviderConfig,
    baseUrl: resolvedBaseUrl,
  };

  if (entry.config.providerConfig) {
    Object.assign(aliasProviderConfig, entry.config.providerConfig);
  }

  if (entry.config.defaultModel) {
    aliasProviderConfig.defaultModel = entry.config.defaultModel;
  }

  let aliasApiKey: string | undefined;
  if (entry.config.apiKeyEnv) {
    const envValue = process.env[entry.config.apiKeyEnv];
    if (envValue && envValue.trim() !== '') {
      aliasApiKey = sanitizeApiKey(envValue);
    }
  }
  if (!aliasApiKey && openaiApiKey) {
    aliasApiKey = openaiApiKey;
  }

  const provider = new OpenAIProvider(
    aliasApiKey || undefined,
    resolvedBaseUrl,
    aliasProviderConfig,
    oauthManager,
  );

  if (
    entry.config.defaultModel &&
    typeof provider.getDefaultModel === 'function'
  ) {
    const configuredDefaultModel = entry.config.defaultModel;
    const originalGetDefaultModel = provider.getDefaultModel.bind(provider);
    provider.getDefaultModel = () =>
      configuredDefaultModel || originalGetDefaultModel();
  }

  Object.defineProperty(provider, 'name', {
    value: entry.alias,
    writable: false,
    enumerable: true,
    configurable: true,
  });

  return provider;
}

<<<<<<< HEAD
export function resetProviderManager(): void {
  singletonManager = null;
}
=======
export function refreshAliasProviders(): void {
  if (!providerManagerInstance || !openAIRegistrationContext) {
    return;
  }

  const aliasEntries = loadProviderAliasEntries();
  registerAliasProviders(
    providerManagerInstance,
    aliasEntries,
    openAIRegistrationContext.apiKey,
    openAIRegistrationContext.baseUrl,
    openAIRegistrationContext.providerConfig,
    openAIRegistrationContext.oauthManager,
  );
}

function getQwenProvider(
  openaiProviderConfig: IProviderConfig,
  oauthManager: OAuthManager,
): OpenAIProvider {
  const qwenProviderConfig = {
    ...openaiProviderConfig,
    // Override any OAuth-related settings that might affect provider identification
    forceQwenOAuth: true,
  };
  const qwenProvider = new OpenAIProvider(
    undefined, // No API key - force OAuth
    'https://portal.qwen.ai/v1', // Set Qwen base URL to trigger OAuth enablement
    qwenProviderConfig,
    oauthManager,
  );
  // Override the name to 'qwen' so it can be selected
  Object.defineProperty(qwenProvider, 'name', {
    value: 'qwen',
    writable: false,
    enumerable: true,
    configurable: true,
  });
  return qwenProvider;
}
function getOpenAIResponsesProvider(
  openaiApiKey: string | undefined,
  openaiBaseUrl: string | undefined,
  allowBrowserEnvironment: boolean,
): OpenAIResponsesProvider {
  // Create provider config from user settings
  const openaiProviderConfig = {
    allowBrowserEnvironment,
  };
  const openaiResponsesProvider = new OpenAIResponsesProvider(
    openaiApiKey || undefined, // Use same API key as OpenAI
    openaiBaseUrl,
    openaiProviderConfig,
  );
  return openaiResponsesProvider;
}
function getGeminiProvider(
  oauthManager: OAuthManager,
  config?: Config,
): GeminiProvider {
  // Register OAuth providers on-demand when creating actual providers
  // Gemini Provider
  const geminiProvider = new GeminiProvider(
    undefined,
    undefined,
    config,
    oauthManager,
  );
  if (config) {
    geminiProvider.setConfig(config);
  }
  return geminiProvider;
}
function getAnthropicProvider(
  authOnlyEnabled: boolean,
  oauthManager: OAuthManager,
  allowBrowserEnvironment: boolean,
): AnthropicProvider {
  let anthropicApiKey: string | undefined;

  if (!authOnlyEnabled && process.env.ANTHROPIC_API_KEY) {
    anthropicApiKey = sanitizeApiKey(process.env.ANTHROPIC_API_KEY);
  }

  const anthropicBaseUrl = process.env.ANTHROPIC_BASE_URL;
  // Create provider config from user settings
  const anthropicProviderConfig = {
    allowBrowserEnvironment,
  };
  const anthropicProvider = new AnthropicProvider(
    anthropicApiKey || undefined, // Pass undefined instead of empty string to allow OAuth fallback
    anthropicBaseUrl,
    anthropicProviderConfig,
    oauthManager,
  );
  return anthropicProvider;
}
export { getProviderManager as providerManager };
>>>>>>> e170bc6e
<|MERGE_RESOLUTION|>--- conflicted
+++ resolved
@@ -13,12 +13,9 @@
   GeminiProvider,
   sanitizeForByteString,
   needsSanitization,
-<<<<<<< HEAD
   SettingsService,
   createProviderRuntimeContext,
-=======
   getSettingsService,
->>>>>>> e170bc6e
 } from '@vybestack/llxprt-code-core';
 import { IFileSystem, NodeFileSystem } from './IFileSystem.js';
 import {
@@ -56,6 +53,9 @@
 }
 
 let fileSystemInstance: IFileSystem | null = null;
+let singletonManager: ProviderManager | null = null;
+let singletonOAuthManager: OAuthManager | null = null;
+let openAIContexts = new WeakMap<ProviderManager, OpenAIRegistrationContext>();
 
 interface ProviderManagerFactoryOptions {
   config?: Config;
@@ -67,6 +67,13 @@
   ) => number;
 }
 
+type RuntimeContextShape = {
+  settingsService: SettingsService;
+  config?: Config;
+  runtimeId?: string;
+  metadata?: Record<string, unknown>;
+};
+
 interface OpenAIRegistrationContext {
   apiKey?: string;
   baseUrl?: string;
@@ -74,7 +81,78 @@
   oauthManager: OAuthManager;
 }
 
-let openAIRegistrationContext: OpenAIRegistrationContext | null = null;
+/**
+ * Set a custom file system implementation (mainly for testing).
+ */
+export function setFileSystem(fs: IFileSystem): void {
+  fileSystemInstance = fs;
+}
+
+/**
+ * Get the file system implementation to use.
+ */
+function getFileSystem(): IFileSystem {
+  if (!fileSystemInstance) {
+    fileSystemInstance = new NodeFileSystem();
+  }
+  return fileSystemInstance;
+}
+
+function resolveLoadedSettings(
+  fs: IFileSystem,
+  settings?: LoadedSettings,
+): LoadedSettings | undefined {
+  if (settings) {
+    return settings;
+  }
+
+  let userSettings: Settings | undefined;
+  try {
+    if (fs.existsSync(USER_SETTINGS_PATH)) {
+      const userContent = fs.readFileSync(USER_SETTINGS_PATH, 'utf-8');
+      userSettings = JSON.parse(stripJsonComments(userContent)) as Settings;
+    }
+  } catch (_error) {
+    // Failed to load user settings, ignore and fall back to defaults.
+  }
+
+  return userSettings
+    ? new LoadedSettings(
+        { path: '', settings: {} },
+        { path: '', settings: {} },
+        { path: USER_SETTINGS_PATH, settings: userSettings },
+        { path: '', settings: {} },
+        true,
+      )
+    : undefined;
+}
+
+function attachAddItemToOAuthProviders(
+  oauthManager: OAuthManager,
+  addItem?: (
+    itemData: Omit<HistoryItemWithoutId, 'id'>,
+    baseTimestamp: number,
+  ) => number,
+): void {
+  if (!addItem) {
+    return;
+  }
+
+  const providersMap = (
+    oauthManager as unknown as { providers?: Map<string, unknown> }
+  ).providers;
+
+  if (!(providersMap instanceof Map)) {
+    return;
+  }
+
+  for (const provider of providersMap.values()) {
+    const candidate = provider as {
+      setAddItem?: (callback: typeof addItem) => void;
+    };
+    candidate.setAddItem?.(addItem);
+  }
+}
 
 function coerceAuthOnly(value: unknown): boolean | undefined {
   if (typeof value === 'boolean') {
@@ -139,101 +217,6 @@
   return false;
 }
 
-/**
- * Set a custom file system implementation (mainly for testing).
- */
-export function setFileSystem(fs: IFileSystem): void {
-  fileSystemInstance = fs;
-}
-
-/**
- * Get the file system implementation to use.
- */
-function getFileSystem(): IFileSystem {
-  if (!fileSystemInstance) {
-    fileSystemInstance = new NodeFileSystem();
-  }
-  return fileSystemInstance;
-}
-
-function resolveLoadedSettings(
-  fs: IFileSystem,
-  settings?: LoadedSettings,
-): LoadedSettings | undefined {
-  if (settings) {
-    return settings;
-  }
-
-  let userSettings: Settings | undefined;
-  try {
-    if (fs.existsSync(USER_SETTINGS_PATH)) {
-      const userContent = fs.readFileSync(USER_SETTINGS_PATH, 'utf-8');
-      userSettings = JSON.parse(stripJsonComments(userContent)) as Settings;
-    }
-  } catch (_error) {
-    // Failed to load user settings, ignore and fall back to defaults.
-  }
-
-  return userSettings
-    ? new LoadedSettings(
-        { path: '', settings: {} },
-        { path: '', settings: {} },
-        { path: USER_SETTINGS_PATH, settings: userSettings },
-        { path: '', settings: {} },
-        true,
-      )
-    : undefined;
-}
-
-function attachAddItemToOAuthProviders(
-  oauthManager: OAuthManager,
-  addItem?: (
-    itemData: Omit<HistoryItemWithoutId, 'id'>,
-    baseTimestamp: number,
-  ) => number,
-): void {
-  if (!addItem) {
-    return;
-  }
-
-  const providersMap = (
-    oauthManager as unknown as { providers?: Map<string, unknown> }
-  ).providers;
-
-<<<<<<< HEAD
-  if (!(providersMap instanceof Map)) {
-    return;
-  }
-
-  for (const provider of providersMap.values()) {
-    const candidate = provider as {
-      setAddItem?: (callback: typeof addItem) => void;
-    };
-    candidate.setAddItem?.(addItem);
-  }
-}
-
-type RuntimeContextShape = {
-  settingsService: SettingsService;
-  config?: Config;
-  runtimeId?: string;
-  metadata?: Record<string, unknown>;
-};
-=======
-    const authOnlyEnabled = resolveAuthOnlyFlag(config, loadedSettings);
-
-    // @plan:PLAN-20250823-AUTHFIXES.P15
-    // @requirement:REQ-004
-    // Create OAuth manager for providers with TokenStore integration
-    const tokenStore = new MultiProviderTokenStore();
-    const oauthManager = new OAuthManager(tokenStore, loadedSettings);
-    oauthManagerInstance = oauthManager;
-
-    // CRITICAL FIX: Don't register OAuth providers upfront
-    // They should be registered on-demand when actually needed
-    // This prevents premature OAuth initialization during MCP operations
->>>>>>> e170bc6e
-
 export function createProviderManager(
   context: RuntimeContextShape,
   options: ProviderManagerFactoryOptions = {},
@@ -245,50 +228,18 @@
   };
   const manager = new ManagerCtor(context);
 
-<<<<<<< HEAD
   const tokenStore = new MultiProviderTokenStore();
   const oauthManager = new OAuthManager(tokenStore, loadedSettings);
 
   const { config, allowBrowserEnvironment = false, addItem } = options;
-=======
-    // Register OAuth providers on-demand when creating actual providers
-    // Gemini Provider
-    providerManagerInstance.registerProvider(
-      getGeminiProvider(oauthManager, config),
-    );
-
-    // Register Gemini OAuth provider when Gemini provider is created
-    if (oauthManager && tokenStore) {
-      void ensureOAuthProviderRegistered(
-        'gemini',
-        oauthManager,
-        tokenStore,
-        addItem,
-      );
-    }
->>>>>>> e170bc6e
 
   if (config) {
     manager.setConfig(config);
     config.setProviderManager(manager);
   }
 
-  const geminiProvider = new GeminiProvider(
-    undefined,
-    undefined,
-    config,
-    oauthManager,
-  );
-
-<<<<<<< HEAD
-  if (
-    config &&
-    'setConfig' in geminiProvider &&
-    typeof geminiProvider.setConfig === 'function'
-  ) {
-    geminiProvider.setConfig(config);
-  }
-
+  const authOnlyEnabled = resolveAuthOnlyFlag(config, loadedSettings);
+  const geminiProvider = getGeminiProvider(oauthManager, config);
   manager.registerProvider(geminiProvider);
 
   void ensureOAuthProviderRegistered(
@@ -298,26 +249,8 @@
     addItem,
   );
 
-  // Check if authOnly mode is enabled - if so, ignore API keys
-  const ephemeralSettings = config?.getEphemeralSettings() || {};
-  const authOnlyEnabled = ephemeralSettings.authOnly === true;
-
-  let openaiApiKey: string | undefined;
-  if (process.env.OPENAI_API_KEY && !authOnlyEnabled) {
-    openaiApiKey = sanitizeApiKey(process.env.OPENAI_API_KEY);
-  }
-
-  const openaiBaseUrl = process.env.OPENAI_BASE_URL;
-  if (process.env.DEBUG || process.env.VERBOSE) {
-    console.log('[ProviderManager] Initializing OpenAI provider with:', {
-      hasApiKey: !!openaiApiKey,
-      baseUrl: openaiBaseUrl || 'default',
-    });
-  }
-
   const settingsData = loadedSettings?.merged || {};
-  // Merge settings from both loaded settings and ephemeral settings for runtime config
-  // When authOnly is enabled, enable openaiResponses to provide additional options
+  const ephemeralSettings = config?.getEphemeralSettings?.() ?? {};
   const effectiveOpenaiResponsesEnabled: boolean | undefined =
     ephemeralSettings.openaiResponsesEnabled !== undefined
       ? Boolean(ephemeralSettings.openaiResponsesEnabled)
@@ -326,7 +259,21 @@
         : typeof settingsData.openaiResponsesEnabled === 'boolean'
           ? settingsData.openaiResponsesEnabled
           : undefined;
-  const openaiProviderConfig = {
+
+  let openaiApiKey: string | undefined;
+  if (process.env.OPENAI_API_KEY && !authOnlyEnabled) {
+    openaiApiKey = sanitizeApiKey(process.env.OPENAI_API_KEY);
+  }
+
+  const openaiBaseUrl = process.env.OPENAI_BASE_URL;
+  if (process.env.DEBUG || process.env.VERBOSE) {
+    console.log('[ProviderManager] Initializing OpenAI provider with:', {
+      hasApiKey: !!openaiApiKey,
+      baseUrl: openaiBaseUrl || 'default',
+    });
+  }
+
+  const openaiProviderConfig: IProviderConfig = {
     enableTextToolCallParsing: settingsData.enableTextToolCallParsing,
     textToolCallModels: settingsData.textToolCallModels,
     providerToolFormatOverrides: settingsData.providerToolFormatOverrides,
@@ -337,181 +284,81 @@
       : undefined,
   };
 
-  const openaiProvider = new OpenAIProvider(
-    openaiApiKey ?? undefined,
-    openaiBaseUrl,
-    openaiProviderConfig,
-    oauthManager,
-  );
-  manager.registerProvider(openaiProvider);
-
-  const qwenProviderConfig = {
-    ...openaiProviderConfig,
-    forceQwenOAuth: true,
-  };
-  const qwenProvider = new OpenAIProvider(
-    undefined,
-    'https://portal.qwen.ai/v1',
-    qwenProviderConfig,
-    oauthManager,
-  );
-  Object.defineProperty(qwenProvider, 'name', {
-    value: 'qwen',
-    writable: false,
-    enumerable: true,
-    configurable: true,
-  });
-  manager.registerProvider(qwenProvider);
-
-  void ensureOAuthProviderRegistered('qwen', oauthManager, tokenStore, addItem);
-
-  if (effectiveOpenaiResponsesEnabled) {
-    const openaiResponsesProvider = new OpenAIResponsesProvider(
-      openaiApiKey ?? undefined,
-      openaiBaseUrl,
-      openaiProviderConfig,
-    );
-    manager.registerProvider(openaiResponsesProvider);
-  }
-
-  let anthropicApiKey: string | undefined;
-  if (process.env.ANTHROPIC_API_KEY && !authOnlyEnabled) {
-    anthropicApiKey = sanitizeApiKey(process.env.ANTHROPIC_API_KEY);
-  }
-  const anthropicBaseUrl = process.env.ANTHROPIC_BASE_URL;
-  const anthropicProviderConfig = {
-    allowBrowserEnvironment,
-  };
-  // Always pass oauthManager to Anthropic provider to enable OAuth as an option
-  const anthropicProvider = new AnthropicProvider(
-    anthropicApiKey ?? undefined,
-    anthropicBaseUrl,
-    anthropicProviderConfig,
-    oauthManager,
-  );
-  manager.registerProvider(anthropicProvider);
-
-  // Always register OAuth provider for Anthropic to make it available as an option
-  void ensureOAuthProviderRegistered(
-    'anthropic',
-    oauthManager,
-    tokenStore,
-    addItem,
-  );
-
-  manager.setActiveProvider('gemini');
-  attachAddItemToOAuthProviders(oauthManager, addItem);
-=======
-    if (!authOnlyEnabled && process.env.OPENAI_API_KEY) {
-      openaiApiKey = sanitizeApiKey(process.env.OPENAI_API_KEY);
-    }
-
-    const openaiBaseUrl = process.env.OPENAI_BASE_URL;
-    if (process.env.DEBUG || process.env.VERBOSE) {
-      console.log('[ProviderManager] Initializing OpenAI provider with:', {
-        hasApiKey: !!openaiApiKey,
-        baseUrl: openaiBaseUrl || 'default',
-      });
-    }
-    // Create provider config from loaded settings
-    const settingsData = loadedSettings?.merged || {};
-    const openaiProviderConfig = {
-      enableTextToolCallParsing: settingsData.enableTextToolCallParsing,
-      textToolCallModels: settingsData.textToolCallModels,
-      providerToolFormatOverrides: settingsData.providerToolFormatOverrides,
-      openaiResponsesEnabled: settingsData.openaiResponsesEnabled,
-      allowBrowserEnvironment,
-      getEphemeralSettings: config
-        ? () => config.getEphemeralSettings()
-        : undefined,
-    };
-    openAIRegistrationContext = {
-      apiKey: openaiApiKey || undefined,
-      baseUrl: openaiBaseUrl,
-      providerConfig: openaiProviderConfig,
-      oauthManager,
-    };
-
-    providerManagerInstance.registerProvider(
-      getOpenAIProvider(
-        openaiApiKey,
-        openaiBaseUrl,
-        openaiProviderConfig,
-        oauthManager,
-      ),
-    );
-    const aliasEntries = loadProviderAliasEntries();
-    registerAliasProviders(
-      providerManagerInstance,
-      aliasEntries,
+  manager.registerProvider(
+    getOpenAIProvider(
       openaiApiKey,
       openaiBaseUrl,
       openaiProviderConfig,
       oauthManager,
-    );
-
-    // Register qwen as an alias to OpenAI provider with OAuth
-    // When user selects "--provider qwen", we create a separate OpenAI instance for Qwen
-    // Create a special config for qwen that ensures proper OAuth identification
-    providerManagerInstance.registerProvider(
-      getQwenProvider(openaiProviderConfig, oauthManager),
-    );
-
-    // Register Qwen OAuth provider when Qwen provider is created
-    if (oauthManager && tokenStore) {
-      void ensureOAuthProviderRegistered(
-        'qwen',
-        oauthManager,
-        tokenStore,
-        addItem,
-      );
-    }
-
-    // Register OpenAI Responses provider (for o1, o3 models)
-    // This provider exclusively uses the /responses endpoint
-    providerManagerInstance.registerProvider(
+    ),
+  );
+
+  const aliasEntries = loadProviderAliasEntries();
+  registerAliasProviders(
+    manager,
+    aliasEntries,
+    openaiApiKey,
+    openaiBaseUrl,
+    openaiProviderConfig,
+    oauthManager,
+  );
+
+  manager.registerProvider(getQwenProvider(openaiProviderConfig, oauthManager));
+
+  void ensureOAuthProviderRegistered('qwen', oauthManager, tokenStore, addItem);
+
+  if (effectiveOpenaiResponsesEnabled) {
+    manager.registerProvider(
       getOpenAIResponsesProvider(
         openaiApiKey,
         openaiBaseUrl,
         allowBrowserEnvironment,
       ),
     );
-
-    // Always register Anthropic provider
-    // Priority: Environment variable only - no automatic keyfile loading
-    providerManagerInstance.registerProvider(
-      getAnthropicProvider(
-        authOnlyEnabled,
-        oauthManager,
-        allowBrowserEnvironment,
-      ),
-    );
-
-    // Always register Anthropic OAuth provider so users can switch between API key and OAuth flows
-    if (oauthManager && tokenStore) {
-      void ensureOAuthProviderRegistered(
-        'anthropic',
-        oauthManager,
-        tokenStore,
-        addItem,
-      );
-    }
-
-    // Set default provider to gemini
-    providerManagerInstance.setActiveProvider('gemini');
-  }
->>>>>>> e170bc6e
+  }
+
+  manager.registerProvider(
+    getAnthropicProvider(
+      authOnlyEnabled,
+      oauthManager,
+      allowBrowserEnvironment,
+    ),
+  );
+
+  void ensureOAuthProviderRegistered(
+    'anthropic',
+    oauthManager,
+    tokenStore,
+    addItem,
+  );
+
+  manager.setActiveProvider('gemini');
+  attachAddItemToOAuthProviders(oauthManager, addItem);
+
+  const openAIContext: OpenAIRegistrationContext = {
+    apiKey: openaiApiKey ?? undefined,
+    baseUrl: openaiBaseUrl ?? undefined,
+    providerConfig: openaiProviderConfig,
+    oauthManager,
+  };
+  openAIContexts.set(manager, openAIContext);
 
   return { manager, oauthManager };
 }
-
-let singletonManager: ProviderManager | null = null;
 
 export function getProviderManager(
   config?: Config,
   allowBrowserEnvironment = false,
   settings?: LoadedSettings,
+  addItem?: (
+    itemData: Omit<HistoryItemWithoutId, 'id'>,
+    baseTimestamp: number,
+  ) => number,
 ): ProviderManager {
+  if (singletonManager && addItem && singletonOAuthManager) {
+    attachAddItemToOAuthProviders(singletonOAuthManager, addItem);
+  }
+
   if (!singletonManager) {
     const runtime = createProviderRuntimeContext({
       settingsService: config?.getSettingsService() ?? new SettingsService(),
@@ -519,32 +366,69 @@
       runtimeId: 'provider-manager-singleton',
       metadata: { source: 'providerManagerInstance.getProviderManager' },
     });
-    const { manager } = createProviderManager(runtime, {
+    const { manager, oauthManager } = createProviderManager(runtime, {
       config,
       allowBrowserEnvironment,
       settings,
+      addItem,
     });
     singletonManager = manager;
+    singletonOAuthManager = oauthManager;
     if (config) {
       config.setProviderManager(manager);
     }
   }
+
   return singletonManager;
 }
+
+export function resetProviderManager(): void {
+  singletonManager = null;
+  singletonOAuthManager = null;
+  openAIContexts = new WeakMap();
+}
+
+export function getOAuthManager(): OAuthManager | null {
+  return singletonOAuthManager;
+}
+
+export function refreshAliasProviders(): void {
+  if (!singletonManager) {
+    return;
+  }
+
+  const context = openAIContexts.get(singletonManager);
+  if (!context) {
+    return;
+  }
+
+  const aliasEntries = loadProviderAliasEntries();
+  registerAliasProviders(
+    singletonManager,
+    aliasEntries,
+    context.apiKey,
+    context.baseUrl,
+    context.providerConfig,
+    context.oauthManager,
+  );
+}
+
+export { getProviderManager as providerManager };
+
 function getOpenAIProvider(
   openaiApiKey: string | undefined,
   openaiBaseUrl: string | undefined,
   openaiProviderConfig: IProviderConfig,
   oauthManager: OAuthManager,
 ): OpenAIProvider {
-  const openaiProvider = new OpenAIProvider(
-    openaiApiKey || undefined, // Pass undefined, not empty string, to allow OAuth fallback
+  return new OpenAIProvider(
+    openaiApiKey || undefined,
     openaiBaseUrl,
     openaiProviderConfig,
     oauthManager,
   );
-  return openaiProvider;
-}
+}
+
 function registerAliasProviders(
   providerManagerInstance: ProviderManager,
   aliasEntries: ProviderAliasEntry[],
@@ -568,10 +452,11 @@
         }
         break;
       }
-      default:
+      default: {
         console.warn(
           `[ProviderManager] Unsupported base provider '${entry.config.baseProvider}' for alias '${entry.alias}', skipping.`,
         );
+      }
     }
   }
 }
@@ -642,43 +527,20 @@
   return provider;
 }
 
-<<<<<<< HEAD
-export function resetProviderManager(): void {
-  singletonManager = null;
-}
-=======
-export function refreshAliasProviders(): void {
-  if (!providerManagerInstance || !openAIRegistrationContext) {
-    return;
-  }
-
-  const aliasEntries = loadProviderAliasEntries();
-  registerAliasProviders(
-    providerManagerInstance,
-    aliasEntries,
-    openAIRegistrationContext.apiKey,
-    openAIRegistrationContext.baseUrl,
-    openAIRegistrationContext.providerConfig,
-    openAIRegistrationContext.oauthManager,
-  );
-}
-
 function getQwenProvider(
   openaiProviderConfig: IProviderConfig,
   oauthManager: OAuthManager,
 ): OpenAIProvider {
   const qwenProviderConfig = {
     ...openaiProviderConfig,
-    // Override any OAuth-related settings that might affect provider identification
     forceQwenOAuth: true,
   };
   const qwenProvider = new OpenAIProvider(
-    undefined, // No API key - force OAuth
-    'https://portal.qwen.ai/v1', // Set Qwen base URL to trigger OAuth enablement
+    undefined,
+    'https://portal.qwen.ai/v1',
     qwenProviderConfig,
     oauthManager,
   );
-  // Override the name to 'qwen' so it can be selected
   Object.defineProperty(qwenProvider, 'name', {
     value: 'qwen',
     writable: false,
@@ -687,39 +549,36 @@
   });
   return qwenProvider;
 }
+
 function getOpenAIResponsesProvider(
   openaiApiKey: string | undefined,
   openaiBaseUrl: string | undefined,
   allowBrowserEnvironment: boolean,
 ): OpenAIResponsesProvider {
-  // Create provider config from user settings
-  const openaiProviderConfig = {
-    allowBrowserEnvironment,
-  };
   const openaiResponsesProvider = new OpenAIResponsesProvider(
-    openaiApiKey || undefined, // Use same API key as OpenAI
+    openaiApiKey || undefined,
     openaiBaseUrl,
-    openaiProviderConfig,
+    { allowBrowserEnvironment },
   );
   return openaiResponsesProvider;
 }
+
 function getGeminiProvider(
   oauthManager: OAuthManager,
   config?: Config,
 ): GeminiProvider {
-  // Register OAuth providers on-demand when creating actual providers
-  // Gemini Provider
   const geminiProvider = new GeminiProvider(
     undefined,
     undefined,
     config,
     oauthManager,
   );
-  if (config) {
+  if (config && typeof geminiProvider.setConfig === 'function') {
     geminiProvider.setConfig(config);
   }
   return geminiProvider;
 }
+
 function getAnthropicProvider(
   authOnlyEnabled: boolean,
   oauthManager: OAuthManager,
@@ -732,17 +591,11 @@
   }
 
   const anthropicBaseUrl = process.env.ANTHROPIC_BASE_URL;
-  // Create provider config from user settings
-  const anthropicProviderConfig = {
-    allowBrowserEnvironment,
-  };
   const anthropicProvider = new AnthropicProvider(
-    anthropicApiKey || undefined, // Pass undefined instead of empty string to allow OAuth fallback
+    anthropicApiKey || undefined,
     anthropicBaseUrl,
-    anthropicProviderConfig,
+    { allowBrowserEnvironment },
     oauthManager,
   );
   return anthropicProvider;
-}
-export { getProviderManager as providerManager };
->>>>>>> e170bc6e
+}