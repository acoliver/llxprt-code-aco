--- conflicted
+++ resolved
@@ -6,9 +6,7 @@
 
 /* eslint-disable @typescript-eslint/no-explicit-any */
 import { describe, it, expect, vi, beforeEach, Mock } from 'vitest';
-import { renderHook, act } from '@testing-library/react';
-
-const waitFor = vi.waitFor;
+import { renderHook, act, waitFor } from '@testing-library/react';
 import { useGeminiStream, mergePartListUnions } from './useGeminiStream.js';
 import { useInput } from 'ink';
 import {
@@ -114,19 +112,10 @@
 const mockStartNewPrompt = vi.fn();
 const mockAddUsage = vi.fn();
 vi.mock('../contexts/SessionContext.js', () => ({
-  useSessionStatsDispatch: vi.fn(() => ({
-    startNewTurn: mockStartNewTurn,
-    addUsage: mockAddUsage,
-  })),
-  useSessionStatsState: vi.fn(() => ({})),
   useSessionStats: vi.fn(() => ({
     startNewPrompt: mockStartNewPrompt,
     addUsage: mockAddUsage,
-<<<<<<< HEAD
-    stats: {},
-=======
     getPromptCount: vi.fn(() => 5),
->>>>>>> ab66e3a2
   })),
 }));
 
@@ -313,19 +302,11 @@
       getUsageStatisticsEnabled: () => true,
       getDebugMode: () => false,
       addHistory: vi.fn(),
-<<<<<<< HEAD
-      getContentGeneratorConfig: vi.fn(() => ({
-        authType: AuthType.USE_GEMINI,
-      })),
-      getModel: vi.fn(() => 'gemini-pro'),
-      getProjectTempDir: vi.fn(() => '/test/tmp'),
-=======
       getSessionId() {
         return 'test-session-id';
       },
       setQuotaErrorOccurred: vi.fn(),
       getQuotaErrorOccurred: vi.fn(() => false),
->>>>>>> ab66e3a2
     } as unknown as Config;
     mockOnDebugMessage = vi.fn();
     mockHandleSlashCommand = vi.fn().mockResolvedValue(false);
@@ -913,7 +894,7 @@
         expect(mockAddItem).toHaveBeenCalledWith(
           {
             type: MessageType.INFO,
-            text: 'Request cancelled. Please wait a moment before sending a new message...',
+            text: 'Request cancelled.',
           },
           expect.any(Number),
         );
