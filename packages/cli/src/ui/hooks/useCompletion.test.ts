/**
 * @license
 * Copyright 2025 Google LLC
 * SPDX-License-Identifier: Apache-2.0
 */

/** @vitest-environment jsdom */

import { describe, it, expect, beforeEach, vi, afterEach } from 'vitest';
import { renderHook, act } from '@testing-library/react';
import { useCompletion } from './useCompletion.js';
import * as fs from 'fs/promises';
import * as path from 'path';
import * as os from 'os';
import { CommandContext, SlashCommand } from '../commands/types.js';
<<<<<<< HEAD
import { Config, FileDiscoveryService } from '@vybestack/llxprt-code-core';

// Mock dependencies
vi.mock('fs/promises');
vi.mock('glob');
vi.mock('@vybestack/llxprt-code-core', async () => {
  const actual = await vi.importActual('@vybestack/llxprt-code-core');
  return {
    ...actual,
    FileDiscoveryService: vi.fn(),
    isNodeError: vi.fn((error) => error.code === 'ENOENT'),
    escapePath: vi.fn((path) => path),
    unescapePath: vi.fn((path) => path),
    getErrorMessage: vi.fn((error) => error.message),
  };
});
vi.mock('glob');

describe('useCompletion', () => {
  let mockFileDiscoveryService: Mocked<FileDiscoveryService>;
  let mockConfig: Mocked<Config>;
  let mockCommandContext: CommandContext;
  let mockSlashCommands: SlashCommand[];

  const testCwd = '/test/project';

  beforeEach(() => {
    mockFileDiscoveryService = {
      shouldGitIgnoreFile: vi.fn(),
      shouldGeminiIgnoreFile: vi.fn(),
      shouldIgnoreFile: vi.fn(),
      filterFiles: vi.fn(),
      getGeminiIgnorePatterns: vi.fn(),
      projectRoot: '',
      gitIgnoreFilter: null,
      llxprtIgnoreFilter: null,
    } as unknown as Mocked<FileDiscoveryService>;
=======
import { Config, FileDiscoveryService } from '@google/gemini-cli-core';
import { useTextBuffer, TextBuffer } from '../components/shared/text-buffer.js';

describe('useCompletion', () => {
  let testRootDir: string;
  let mockConfig: Config;

  // A minimal mock is sufficient for these tests.
  const mockCommandContext = {} as CommandContext;

  async function createEmptyDir(...pathSegments: string[]) {
    const fullPath = path.join(testRootDir, ...pathSegments);
    await fs.mkdir(fullPath, { recursive: true });
    return fullPath;
  }

  async function createTestFile(content: string, ...pathSegments: string[]) {
    const fullPath = path.join(testRootDir, ...pathSegments);
    await fs.mkdir(path.dirname(fullPath), { recursive: true });
    await fs.writeFile(fullPath, content);
    return fullPath;
  }

  // Helper to create real TextBuffer objects within renderHook
  function useTextBufferForTest(text: string) {
    return useTextBuffer({
      initialText: text,
      initialCursorOffset: text.length,
      viewport: { width: 80, height: 20 },
      isValidPath: () => false,
      onChange: () => {},
    });
  }
>>>>>>> 3a224d49

  beforeEach(async () => {
    testRootDir = await fs.mkdtemp(
      path.join(os.tmpdir(), 'completion-unit-test-'),
    );
    mockConfig = {
      getTargetDir: () => testRootDir,
      getProjectRoot: () => testRootDir,
      getFileFilteringOptions: vi.fn(() => ({
        respectGitIgnore: true,
        respectGeminiIgnore: true,
      })),
      getEnableRecursiveFileSearch: vi.fn(() => true),
      getFileService: vi.fn(() => new FileDiscoveryService(testRootDir)),
    } as unknown as Config;

    vi.clearAllMocks();
  });

  afterEach(async () => {
    vi.restoreAllMocks();
    await fs.rm(testRootDir, { recursive: true, force: true });
  });

  describe('Core Hook Behavior', () => {
    describe('State Management', () => {
      it('should initialize with default state', () => {
        const slashCommands = [
          { name: 'dummy', description: 'dummy' },
        ] as unknown as SlashCommand[];
        const { result } = renderHook(() =>
          useCompletion(
            useTextBufferForTest(''),
            testRootDir,
            slashCommands,
            mockCommandContext,
            mockConfig,
          ),
        );

        expect(result.current.suggestions).toEqual([]);
        expect(result.current.activeSuggestionIndex).toBe(-1);
        expect(result.current.visibleStartIndex).toBe(0);
        expect(result.current.showSuggestions).toBe(false);
        expect(result.current.isLoadingSuggestions).toBe(false);
      });

      it('should reset state when isActive becomes false', () => {
        const slashCommands = [
          {
            name: 'help',
            altNames: ['?'],
            description: 'Show help',
            action: vi.fn(),
          },
        ] as unknown as SlashCommand[];

        const { result, rerender } = renderHook(
          ({ text }) => {
            const textBuffer = useTextBufferForTest(text);
            return useCompletion(
              textBuffer,
              testRootDir,
              slashCommands,
              mockCommandContext,
              mockConfig,
            );
          },
          { initialProps: { text: '/help' } },
        );

        // Inactive because of the leading space
        rerender({ text: ' /help' });

        expect(result.current.suggestions).toEqual([]);
        expect(result.current.activeSuggestionIndex).toBe(-1);
        expect(result.current.visibleStartIndex).toBe(0);
        expect(result.current.showSuggestions).toBe(false);
        expect(result.current.isLoadingSuggestions).toBe(false);
      });

      it('should reset all state to default values', () => {
        const slashCommands = [
          {
            name: 'help',
            description: 'Show help',
          },
        ] as unknown as SlashCommand[];

        const { result } = renderHook(() =>
          useCompletion(
            useTextBufferForTest('/help'),
            testRootDir,
            slashCommands,
            mockCommandContext,
            mockConfig,
          ),
        );

        act(() => {
          result.current.setActiveSuggestionIndex(5);
          result.current.setShowSuggestions(true);
        });

        act(() => {
          result.current.resetCompletionState();
        });

        expect(result.current.suggestions).toEqual([]);
        expect(result.current.activeSuggestionIndex).toBe(-1);
        expect(result.current.visibleStartIndex).toBe(0);
        expect(result.current.showSuggestions).toBe(false);
        expect(result.current.isLoadingSuggestions).toBe(false);
      });
    });

    describe('Navigation', () => {
      it('should handle navigateUp with no suggestions', () => {
        const slashCommands = [
          { name: 'dummy', description: 'dummy' },
        ] as unknown as SlashCommand[];
        const { result } = renderHook(() =>
          useCompletion(
            useTextBufferForTest(''),
            testRootDir,
            slashCommands,
            mockCommandContext,
            mockConfig,
          ),
        );

        act(() => {
          result.current.navigateUp();
        });

        expect(result.current.activeSuggestionIndex).toBe(-1);
      });

      it('should handle navigateDown with no suggestions', () => {
        const slashCommands = [
          { name: 'dummy', description: 'dummy' },
        ] as unknown as SlashCommand[];
        const { result } = renderHook(() =>
          useCompletion(
            useTextBufferForTest(''),
            testRootDir,
            slashCommands,
            mockCommandContext,
            mockConfig,
          ),
        );

        act(() => {
          result.current.navigateDown();
        });

        expect(result.current.activeSuggestionIndex).toBe(-1);
      });

      it('should navigate up through suggestions with wrap-around', () => {
        const slashCommands = [
          {
            name: 'help',
            description: 'Show help',
          },
        ] as unknown as SlashCommand[];
        const { result } = renderHook(() =>
          useCompletion(
            useTextBufferForTest('/h'),
            testRootDir,
            slashCommands,
            mockCommandContext,
            mockConfig,
          ),
        );

        expect(result.current.suggestions.length).toBe(1);
        expect(result.current.activeSuggestionIndex).toBe(0);

        act(() => {
          result.current.navigateUp();
        });

        expect(result.current.activeSuggestionIndex).toBe(0);
      });

      it('should navigate down through suggestions with wrap-around', () => {
        const slashCommands = [
          {
            name: 'help',
            description: 'Show help',
          },
        ] as unknown as SlashCommand[];
        const { result } = renderHook(() =>
          useCompletion(
            useTextBufferForTest('/h'),
            testRootDir,
            slashCommands,
            mockCommandContext,
            mockConfig,
          ),
        );

        expect(result.current.suggestions.length).toBe(1);
        expect(result.current.activeSuggestionIndex).toBe(0);

        act(() => {
          result.current.navigateDown();
        });

        expect(result.current.activeSuggestionIndex).toBe(0);
      });

      it('should handle navigation with multiple suggestions', () => {
        const slashCommands = [
          { name: 'help', description: 'Show help' },
          { name: 'stats', description: 'Show stats' },
          { name: 'clear', description: 'Clear screen' },
          { name: 'memory', description: 'Manage memory' },
          { name: 'chat', description: 'Manage chat' },
        ] as unknown as SlashCommand[];
        const { result } = renderHook(() =>
          useCompletion(
            useTextBufferForTest('/'),
            testRootDir,
            slashCommands,
            mockCommandContext,
            mockConfig,
          ),
        );

        expect(result.current.suggestions.length).toBe(5);
        expect(result.current.activeSuggestionIndex).toBe(0);

        act(() => {
          result.current.navigateDown();
        });
        expect(result.current.activeSuggestionIndex).toBe(1);

        act(() => {
          result.current.navigateDown();
        });
        expect(result.current.activeSuggestionIndex).toBe(2);

        act(() => {
          result.current.navigateUp();
        });
        expect(result.current.activeSuggestionIndex).toBe(1);

        act(() => {
          result.current.navigateUp();
        });
        expect(result.current.activeSuggestionIndex).toBe(0);

        act(() => {
          result.current.navigateUp();
        });
        expect(result.current.activeSuggestionIndex).toBe(4);
      });

      it('should handle navigation with large suggestion lists and scrolling', () => {
        const largeMockCommands = Array.from({ length: 15 }, (_, i) => ({
          name: `command${i}`,
          description: `Command ${i}`,
        })) as unknown as SlashCommand[];

        const { result } = renderHook(() =>
          useCompletion(
            useTextBufferForTest('/command'),
            testRootDir,
            largeMockCommands,
            mockCommandContext,
            mockConfig,
          ),
        );

        expect(result.current.suggestions.length).toBe(15);
        expect(result.current.activeSuggestionIndex).toBe(0);
        expect(result.current.visibleStartIndex).toBe(0);

        act(() => {
          result.current.navigateUp();
        });

        expect(result.current.activeSuggestionIndex).toBe(14);
        expect(result.current.visibleStartIndex).toBe(Math.max(0, 15 - 8));
      });
    });
  });

  describe('Slash Command Completion (`/`)', () => {
    describe('Top-Level Commands', () => {
      it('should suggest all top-level commands for the root slash', async () => {
        const slashCommands = [
          {
            name: 'help',
            altNames: ['?'],
            description: 'Show help',
          },
          {
            name: 'stats',
            altNames: ['usage'],
            description: 'check session stats. Usage: /stats [model|tools]',
          },
          {
            name: 'clear',
            description: 'Clear the screen',
          },
          {
            name: 'memory',
            description: 'Manage memory',
            subCommands: [
              {
                name: 'show',
                description: 'Show memory',
              },
            ],
          },
          {
            name: 'chat',
            description: 'Manage chat history',
          },
        ] as unknown as SlashCommand[];
        const { result } = renderHook(() =>
          useCompletion(
            useTextBufferForTest('/'),
            testRootDir,
            slashCommands,
            mockCommandContext,
          ),
        );

        expect(result.current.suggestions.length).toBe(slashCommands.length);
        expect(result.current.suggestions.map((s) => s.label)).toEqual(
          expect.arrayContaining(['help', 'clear', 'memory', 'chat', 'stats']),
        );
      });

      it('should filter commands based on partial input', async () => {
        const slashCommands = [
          {
            name: 'memory',
            description: 'Manage memory',
          },
        ] as unknown as SlashCommand[];
        const { result } = renderHook(() =>
          useCompletion(
            useTextBufferForTest('/mem'),
            testRootDir,
            slashCommands,
            mockCommandContext,
          ),
        );

        expect(result.current.suggestions).toEqual([
          { label: 'memory', value: 'memory', description: 'Manage memory' },
        ]);
        expect(result.current.showSuggestions).toBe(true);
      });

      it('should suggest commands based on partial altNames', async () => {
        const slashCommands = [
          {
            name: 'stats',
            altNames: ['usage'],
            description: 'check session stats. Usage: /stats [model|tools]',
          },
        ] as unknown as SlashCommand[];
        const { result } = renderHook(() =>
          useCompletion(
            useTextBufferForTest('/usag'), // part of the word "usage"
            testRootDir,
            slashCommands,
            mockCommandContext,
          ),
        );

        expect(result.current.suggestions).toEqual([
          {
            label: 'stats',
            value: 'stats',
            description: 'check session stats. Usage: /stats [model|tools]',
          },
        ]);
      });

      it('should NOT provide suggestions for a perfectly typed command that is a leaf node', async () => {
        const slashCommands = [
          {
            name: 'clear',
            description: 'Clear the screen',
            action: vi.fn(),
          },
        ] as unknown as SlashCommand[];
        const { result } = renderHook(() =>
          useCompletion(
            useTextBufferForTest('/clear'), // No trailing space
            testRootDir,
            slashCommands,
            mockCommandContext,
          ),
        );

        expect(result.current.suggestions).toHaveLength(0);
        expect(result.current.showSuggestions).toBe(false);
      });

      it.each([['/?'], ['/usage']])(
        'should not suggest commands when altNames is fully typed',
        async (query) => {
          const mockSlashCommands = [
            {
              name: 'help',
              altNames: ['?'],
              description: 'Show help',
              action: vi.fn(),
            },
            {
              name: 'stats',
              altNames: ['usage'],
              description: 'check session stats. Usage: /stats [model|tools]',
              action: vi.fn(),
            },
          ] as unknown as SlashCommand[];

          const { result } = renderHook(() =>
            useCompletion(
              useTextBufferForTest(query),
              testRootDir,
              mockSlashCommands,
              mockCommandContext,
            ),
          );

          expect(result.current.suggestions).toHaveLength(0);
        },
      );

      it('should not provide suggestions for a fully typed command that has no sub-commands or argument completion', async () => {
        const slashCommands = [
          {
            name: 'clear',
            description: 'Clear the screen',
          },
        ] as unknown as SlashCommand[];
        const { result } = renderHook(() =>
          useCompletion(
            useTextBufferForTest('/clear '),
            testRootDir,
            slashCommands,
            mockCommandContext,
          ),
        );

        expect(result.current.suggestions).toHaveLength(0);
        expect(result.current.showSuggestions).toBe(false);
      });

      it('should not provide suggestions for an unknown command', async () => {
        const slashCommands = [
          {
            name: 'help',
            description: 'Show help',
          },
        ] as unknown as SlashCommand[];
        const { result } = renderHook(() =>
          useCompletion(
            useTextBufferForTest('/unknown-command'),
            testRootDir,
            slashCommands,
            mockCommandContext,
          ),
        );

        expect(result.current.suggestions).toHaveLength(0);
        expect(result.current.showSuggestions).toBe(false);
      });
    });

    describe('Sub-Commands', () => {
      it('should suggest sub-commands for a parent command', async () => {
        const slashCommands = [
          {
            name: 'memory',
            description: 'Manage memory',
            subCommands: [
              {
                name: 'show',
                description: 'Show memory',
              },
              {
                name: 'add',
                description: 'Add to memory',
              },
            ],
          },
        ] as unknown as SlashCommand[];

        const { result } = renderHook(() =>
          useCompletion(
            useTextBufferForTest('/memory'), // Note: no trailing space
            testRootDir,
            slashCommands,
            mockCommandContext,
          ),
        );

        // Assert that suggestions for sub-commands are shown immediately
        expect(result.current.suggestions).toHaveLength(2);
        expect(result.current.suggestions).toEqual(
          expect.arrayContaining([
            { label: 'show', value: 'show', description: 'Show memory' },
            { label: 'add', value: 'add', description: 'Add to memory' },
          ]),
        );
        expect(result.current.showSuggestions).toBe(true);
      });

      it('should suggest all sub-commands when the query ends with the parent command and a space', async () => {
        const slashCommands = [
          {
            name: 'memory',
            description: 'Manage memory',
            subCommands: [
              {
                name: 'show',
                description: 'Show memory',
              },
              {
                name: 'add',
                description: 'Add to memory',
              },
            ],
          },
        ] as unknown as SlashCommand[];
        const { result } = renderHook(() =>
          useCompletion(
            useTextBufferForTest('/memory'),
            testRootDir,
            slashCommands,
            mockCommandContext,
          ),
        );

        expect(result.current.suggestions).toHaveLength(2);
        expect(result.current.suggestions).toEqual(
          expect.arrayContaining([
            { label: 'show', value: 'show', description: 'Show memory' },
            { label: 'add', value: 'add', description: 'Add to memory' },
          ]),
        );
      });

      it('should filter sub-commands by prefix', async () => {
        const slashCommands = [
          {
            name: 'memory',
            description: 'Manage memory',
            subCommands: [
              {
                name: 'show',
                description: 'Show memory',
              },
              {
                name: 'add',
                description: 'Add to memory',
              },
            ],
          },
        ] as unknown as SlashCommand[];
        const { result } = renderHook(() =>
          useCompletion(
            useTextBufferForTest('/memory a'),
            testRootDir,
            slashCommands,
            mockCommandContext,
          ),
        );

        expect(result.current.suggestions).toEqual([
          { label: 'add', value: 'add', description: 'Add to memory' },
        ]);
      });

      it('should provide no suggestions for an invalid sub-command', async () => {
        const slashCommands = [
          {
            name: 'memory',
            description: 'Manage memory',
            subCommands: [
              {
                name: 'show',
                description: 'Show memory',
              },
              {
                name: 'add',
                description: 'Add to memory',
              },
            ],
          },
        ] as unknown as SlashCommand[];
        const { result } = renderHook(() =>
          useCompletion(
            useTextBufferForTest('/memory dothisnow'),
            testRootDir,
            slashCommands,
            mockCommandContext,
          ),
        );

        expect(result.current.suggestions).toHaveLength(0);
        expect(result.current.showSuggestions).toBe(false);
      });
    });

    describe('Argument Completion', () => {
      it('should call the command.completion function for argument suggestions', async () => {
        const availableTags = [
          'my-chat-tag-1',
          'my-chat-tag-2',
          'another-channel',
        ];
        const mockCompletionFn = vi
          .fn()
          .mockImplementation(
            async (_context: CommandContext, partialArg: string) =>
              availableTags.filter((tag) => tag.startsWith(partialArg)),
          );

        const slashCommands = [
          {
            name: 'chat',
            description: 'Manage chat history',
            subCommands: [
              {
                name: 'resume',
                description: 'Resume a saved chat',
                completion: mockCompletionFn,
              },
            ],
          },
        ] as unknown as SlashCommand[];

        const { result } = renderHook(() =>
          useCompletion(
            useTextBufferForTest('/chat resume my-ch'),
            testRootDir,
            slashCommands,
            mockCommandContext,
          ),
        );

        await act(async () => {
          await new Promise((resolve) => setTimeout(resolve, 150));
        });

        expect(mockCompletionFn).toHaveBeenCalledWith(
          mockCommandContext,
          'my-ch',
        );

        expect(result.current.suggestions).toEqual([
          { label: 'my-chat-tag-1', value: 'my-chat-tag-1' },
          { label: 'my-chat-tag-2', value: 'my-chat-tag-2' },
        ]);
      });

      it('should call command.completion with an empty string when args start with a space', async () => {
        const mockCompletionFn = vi
          .fn()
          .mockResolvedValue(['my-chat-tag-1', 'my-chat-tag-2', 'my-channel']);

        const slashCommands = [
          {
            name: 'chat',
            description: 'Manage chat history',
            subCommands: [
              {
                name: 'resume',
                description: 'Resume a saved chat',
                completion: mockCompletionFn,
              },
            ],
          },
        ] as unknown as SlashCommand[];

        const { result } = renderHook(() =>
          useCompletion(
            useTextBufferForTest('/chat resume '),
            testRootDir,
            slashCommands,
            mockCommandContext,
          ),
        );

        await act(async () => {
          await new Promise((resolve) => setTimeout(resolve, 150));
        });

        expect(mockCompletionFn).toHaveBeenCalledWith(mockCommandContext, '');
        expect(result.current.suggestions).toHaveLength(3);
        expect(result.current.showSuggestions).toBe(true);
      });

      it('should handle completion function that returns null', async () => {
        const completionFn = vi.fn().mockResolvedValue(null);
        const slashCommands = [
          {
            name: 'chat',
            description: 'Manage chat history',
            subCommands: [
              {
                name: 'resume',
                description: 'Resume a saved chat',
                completion: completionFn,
              },
            ],
          },
        ] as unknown as SlashCommand[];

        const { result } = renderHook(() =>
          useCompletion(
            useTextBufferForTest('/chat resume '),
            testRootDir,
            slashCommands,
            mockCommandContext,
            mockConfig,
          ),
        );

        await act(async () => {
          await new Promise((resolve) => setTimeout(resolve, 150));
        });

        expect(result.current.suggestions).toHaveLength(0);
        expect(result.current.showSuggestions).toBe(false);
      });
    });
  });

  describe('File Path Completion (`@`)', () => {
    describe('Basic Completion', () => {
      it('should use glob for top-level @ completions when available', async () => {
        await createTestFile('', 'src', 'index.ts');
        await createTestFile('', 'derp', 'script.ts');
        await createTestFile('', 'README.md');

        const { result } = renderHook(() =>
          useCompletion(
            useTextBufferForTest('@s'),
            testRootDir,
            [],
            mockCommandContext,
            mockConfig,
          ),
        );

        await act(async () => {
          await new Promise((resolve) => setTimeout(resolve, 150));
        });

        expect(result.current.suggestions).toHaveLength(2);
        expect(result.current.suggestions).toEqual(
          expect.arrayContaining([
            {
              label: 'derp/script.ts',
              value: 'derp/script.ts',
            },
            { label: 'src', value: 'src' },
          ]),
        );
      });

      it('should handle directory-specific completions with git filtering', async () => {
        await createEmptyDir('.git');
        await createTestFile('*.log', '.gitignore');
        await createTestFile('', 'src', 'component.tsx');
        await createTestFile('', 'src', 'temp.log');
        await createTestFile('', 'src', 'index.ts');

        const { result } = renderHook(() =>
          useCompletion(
            useTextBufferForTest('@src/comp'),
            testRootDir,
            [],
            mockCommandContext,
            mockConfig,
          ),
        );

        await act(async () => {
          await new Promise((resolve) => setTimeout(resolve, 150));
        });

        // Should filter out .log files but include matching .tsx files
        expect(result.current.suggestions).toEqual([
          { label: 'component.tsx', value: 'component.tsx' },
        ]);
      });

      it('should include dotfiles in glob search when input starts with a dot', async () => {
        await createTestFile('', '.env');
        await createTestFile('', '.gitignore');
        await createTestFile('', 'src', 'index.ts');

        const { result } = renderHook(() =>
          useCompletion(
            useTextBufferForTest('@.'),
            testRootDir,
            [],
            mockCommandContext,
            mockConfig,
          ),
        );

        await act(async () => {
          await new Promise((resolve) => setTimeout(resolve, 150));
        });

        expect(result.current.suggestions).toEqual([
          { label: '.env', value: '.env' },
          { label: '.gitignore', value: '.gitignore' },
        ]);
      });
    });

    describe('Configuration-based Behavior', () => {
      it('should not perform recursive search when disabled in config', async () => {
        const mockConfigNoRecursive = {
          ...mockConfig,
          getEnableRecursiveFileSearch: vi.fn(() => false),
        } as unknown as Config;

        await createEmptyDir('data');
        await createEmptyDir('dist');

        const { result } = renderHook(() =>
          useCompletion(
            useTextBufferForTest('@d'),
            testRootDir,
            [],
            mockCommandContext,
            mockConfigNoRecursive,
          ),
        );

        await act(async () => {
          await new Promise((resolve) => setTimeout(resolve, 150));
        });

        expect(result.current.suggestions).toEqual([
          { label: 'data/', value: 'data/' },
          { label: 'dist/', value: 'dist/' },
        ]);
      });

      it('should work without config (fallback behavior)', async () => {
        await createEmptyDir('src');
        await createEmptyDir('node_modules');
        await createTestFile('', 'README.md');

        const { result } = renderHook(() =>
          useCompletion(
            useTextBufferForTest('@'),
            testRootDir,
            [],
            mockCommandContext,
            undefined,
          ),
        );

        await act(async () => {
          await new Promise((resolve) => setTimeout(resolve, 150));
        });

        // Without config, should include all files
        expect(result.current.suggestions).toHaveLength(3);
        expect(result.current.suggestions).toEqual(
          expect.arrayContaining([
            { label: 'src/', value: 'src/' },
            { label: 'node_modules/', value: 'node_modules/' },
            { label: 'README.md', value: 'README.md' },
          ]),
        );
      });

      it('should handle git discovery service initialization failure gracefully', async () => {
        // Intentionally don't create a .git directory to cause an initialization failure.
        await createEmptyDir('src');
        await createTestFile('', 'README.md');

        const consoleSpy = vi
          .spyOn(console, 'warn')
          .mockImplementation(() => {});

        const { result } = renderHook(() =>
          useCompletion(
            useTextBufferForTest('@'),
            testRootDir,
            [],
            mockCommandContext,
            mockConfig,
          ),
        );

        await act(async () => {
          await new Promise((resolve) => setTimeout(resolve, 150));
        });

        // Since we use centralized service, initialization errors are handled at config level
        // This test should verify graceful fallback behavior
        expect(result.current.suggestions.length).toBeGreaterThanOrEqual(0);
        // Should still show completions even if git discovery fails
        expect(result.current.suggestions.length).toBeGreaterThan(0);

        consoleSpy.mockRestore();
      });
    });

    describe('Git-Aware Filtering', () => {
      it('should filter git-ignored entries from @ completions', async () => {
        await createEmptyDir('.git');
        await createTestFile('dist', '.gitignore');
        await createEmptyDir('data');

        const { result } = renderHook(() =>
          useCompletion(
            useTextBufferForTest('@d'),
            testRootDir,
            [],
            mockCommandContext,
            mockConfig,
          ),
        );

        // Wait for async operations to complete
        await act(async () => {
          await new Promise((resolve) => setTimeout(resolve, 150)); // Account for debounce
        });

        expect(result.current.suggestions).toEqual(
          expect.arrayContaining([{ label: 'data', value: 'data' }]),
        );
        expect(result.current.showSuggestions).toBe(true);
      });

      it('should filter git-ignored directories from @ completions', async () => {
        await createEmptyDir('.git');
        await createTestFile('node_modules\ndist\n.env', '.gitignore');
        // gitignored entries
        await createEmptyDir('node_modules');
        await createEmptyDir('dist');
        await createTestFile('', '.env');

        // visible
        await createEmptyDir('src');
        await createTestFile('', 'README.md');

        const { result } = renderHook(() =>
          useCompletion(
            useTextBufferForTest('@'),
            testRootDir,
            [],
            mockCommandContext,
            mockConfig,
          ),
        );

        // Wait for async operations to complete
        await act(async () => {
          await new Promise((resolve) => setTimeout(resolve, 150)); // Account for debounce
        });

        expect(result.current.suggestions).toEqual([
          { label: 'README.md', value: 'README.md' },
          { label: 'src/', value: 'src/' },
        ]);
        expect(result.current.showSuggestions).toBe(true);
      });

      it('should handle recursive search with git-aware filtering', async () => {
        await createEmptyDir('.git');
        await createTestFile('node_modules/\ntemp/', '.gitignore');
        await createTestFile('', 'data', 'test.txt');
        await createEmptyDir('dist');
        await createEmptyDir('node_modules');
        await createTestFile('', 'src', 'index.ts');
        await createEmptyDir('src', 'components');
        await createTestFile('', 'temp', 'temp.log');

        const { result } = renderHook(() =>
          useCompletion(
            useTextBufferForTest('@t'),
            testRootDir,
            [],
            mockCommandContext,
            mockConfig,
          ),
        );

        await act(async () => {
          await new Promise((resolve) => setTimeout(resolve, 150));
        });

        // Should not include anything from node_modules or dist
        const suggestionLabels = result.current.suggestions.map((s) => s.label);
        expect(suggestionLabels).not.toContain('temp/');
        expect(suggestionLabels).not.toContain('node_modules/');
      });
    });
  });

  describe('handleAutocomplete', () => {
    it('should complete a partial command', () => {
      const slashCommands = [
        {
          name: 'memory',
          description: 'Manage memory',
          subCommands: [
            {
              name: 'show',
              description: 'Show memory',
            },
            {
              name: 'add',
              description: 'Add to memory',
            },
          ],
        },
      ] as unknown as SlashCommand[];
      // Create a mock buffer that we can spy on directly
      const mockBuffer = {
        text: '/mem',
        setText: vi.fn(),
      } as unknown as TextBuffer;

      const { result } = renderHook(() =>
        useCompletion(
          mockBuffer,
          testRootDir,
          slashCommands,
          mockCommandContext,
          mockConfig,
        ),
      );

      expect(result.current.suggestions.map((s) => s.value)).toEqual([
        'memory',
      ]);

      act(() => {
        result.current.handleAutocomplete(0);
      });

      expect(mockBuffer.setText).toHaveBeenCalledWith('/memory');
    });

    it('should append a sub-command when the parent is complete', () => {
      const mockBuffer = {
        text: '/memory',
        setText: vi.fn(),
      } as unknown as TextBuffer;
      const slashCommands = [
        {
          name: 'memory',
          description: 'Manage memory',
          subCommands: [
            {
              name: 'show',
              description: 'Show memory',
            },
            {
              name: 'add',
              description: 'Add to memory',
            },
          ],
        },
      ] as unknown as SlashCommand[];

      const { result } = renderHook(() =>
        useCompletion(
          mockBuffer,
          testRootDir,
          slashCommands,
          mockCommandContext,
          mockConfig,
        ),
      );

      // Suggestions are populated by useEffect
      expect(result.current.suggestions.map((s) => s.value)).toEqual([
        'show',
        'add',
      ]);

      act(() => {
        result.current.handleAutocomplete(1); // index 1 is 'add'
      });

      expect(mockBuffer.setText).toHaveBeenCalledWith('/memory add');
    });

    it('should complete a command with an alternative name', () => {
      const mockBuffer = {
        text: '/?',
        setText: vi.fn(),
      } as unknown as TextBuffer;
      const slashCommands = [
        {
          name: 'memory',
          description: 'Manage memory',
          subCommands: [
            {
              name: 'show',
              description: 'Show memory',
            },
            {
              name: 'add',
              description: 'Add to memory',
            },
          ],
        },
      ] as unknown as SlashCommand[];

      const { result } = renderHook(() =>
        useCompletion(
          mockBuffer,
          testRootDir,
          slashCommands,
          mockCommandContext,
          mockConfig,
        ),
      );

      result.current.suggestions.push({
        label: 'help',
        value: 'help',
        description: 'Show help',
      });

      act(() => {
        result.current.handleAutocomplete(0);
      });

      expect(mockBuffer.setText).toHaveBeenCalledWith('/help');
    });

    it('should complete a file path', async () => {
      const mockBuffer = {
        text: '@src/fi',
        lines: ['@src/fi'],
        cursor: [0, 7],
        setText: vi.fn(),
        replaceRangeByOffset: vi.fn(),
      } as unknown as TextBuffer;
      const slashCommands = [
        {
          name: 'memory',
          description: 'Manage memory',
          subCommands: [
            {
              name: 'show',
              description: 'Show memory',
            },
            {
              name: 'add',
              description: 'Add to memory',
            },
          ],
        },
      ] as unknown as SlashCommand[];

      const { result } = renderHook(() =>
        useCompletion(
          mockBuffer,
          testRootDir,
          slashCommands,
          mockCommandContext,
          mockConfig,
        ),
      );

      result.current.suggestions.push({
        label: 'file1.txt',
        value: 'file1.txt',
      });

      act(() => {
        result.current.handleAutocomplete(0);
      });

      expect(mockBuffer.replaceRangeByOffset).toHaveBeenCalledWith(
        5, // after '@src/'
        mockBuffer.text.length,
        'file1.txt',
      );
    });
  });
});<|MERGE_RESOLUTION|>--- conflicted
+++ resolved
@@ -13,46 +13,7 @@
 import * as path from 'path';
 import * as os from 'os';
 import { CommandContext, SlashCommand } from '../commands/types.js';
-<<<<<<< HEAD
 import { Config, FileDiscoveryService } from '@vybestack/llxprt-code-core';
-
-// Mock dependencies
-vi.mock('fs/promises');
-vi.mock('glob');
-vi.mock('@vybestack/llxprt-code-core', async () => {
-  const actual = await vi.importActual('@vybestack/llxprt-code-core');
-  return {
-    ...actual,
-    FileDiscoveryService: vi.fn(),
-    isNodeError: vi.fn((error) => error.code === 'ENOENT'),
-    escapePath: vi.fn((path) => path),
-    unescapePath: vi.fn((path) => path),
-    getErrorMessage: vi.fn((error) => error.message),
-  };
-});
-vi.mock('glob');
-
-describe('useCompletion', () => {
-  let mockFileDiscoveryService: Mocked<FileDiscoveryService>;
-  let mockConfig: Mocked<Config>;
-  let mockCommandContext: CommandContext;
-  let mockSlashCommands: SlashCommand[];
-
-  const testCwd = '/test/project';
-
-  beforeEach(() => {
-    mockFileDiscoveryService = {
-      shouldGitIgnoreFile: vi.fn(),
-      shouldGeminiIgnoreFile: vi.fn(),
-      shouldIgnoreFile: vi.fn(),
-      filterFiles: vi.fn(),
-      getGeminiIgnorePatterns: vi.fn(),
-      projectRoot: '',
-      gitIgnoreFilter: null,
-      llxprtIgnoreFilter: null,
-    } as unknown as Mocked<FileDiscoveryService>;
-=======
-import { Config, FileDiscoveryService } from '@google/gemini-cli-core';
 import { useTextBuffer, TextBuffer } from '../components/shared/text-buffer.js';
 
 describe('useCompletion', () => {
@@ -85,7 +46,6 @@
       onChange: () => {},
     });
   }
->>>>>>> 3a224d49
 
   beforeEach(async () => {
     testRootDir = await fs.mkdtemp(
