--- conflicted
+++ resolved
@@ -1,6 +1,6 @@
 /**
  * @license
- * Copyright 2025 Vybestack LLC
+ * Copyright 2025 Google LLC
  * SPDX-License-Identifier: Apache-2.0
  * @plan PLAN-20250909-TOKTRACK.P06
  * @plan PLAN-20250909-TOKTRACK.P16
@@ -234,7 +234,6 @@
           <StatRow title="Session ID:">
             <Text color={theme.text.primary}>{stats.sessionId}</Text>
           </StatRow>
-<<<<<<< HEAD
           {tools.totalCalls > 0 && (
             <>
               <StatRow title="Tool Calls:">
@@ -252,27 +251,6 @@
                 </Text>
               </StatRow>
             </>
-=======
-          <StatRow title="Tool Calls:">
-            <Text color={theme.text.primary}>
-              {tools.totalCalls} ({' '}
-              <Text color={theme.status.success}>✓ {tools.totalSuccess}</Text>{' '}
-              <Text color={theme.status.error}>x {tools.totalFail}</Text> )
-            </Text>
-          </StatRow>
-          <StatRow title="Success Rate:">
-            <Text color={successColor}>{computed.successRate.toFixed(1)}%</Text>
-          </StatRow>
-          {computed.totalDecisions > 0 && (
-            <StatRow title="User Agreement:">
-              <Text color={agreementColor}>
-                {computed.agreementRate.toFixed(1)}%{' '}
-                <Text color={theme.text.secondary}>
-                  ({computed.totalDecisions} reviewed)
-                </Text>
-              </Text>
-            </StatRow>
->>>>>>> 1192bee4
           )}
           {computed.totalDecisions > 0 && (
             <StatRow title="User Agreement:">
