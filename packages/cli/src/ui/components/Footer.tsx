--- conflicted
+++ resolved
@@ -24,11 +24,8 @@
   showErrorDetails: boolean;
   showMemoryUsage?: boolean;
   promptTokenCount: number;
-<<<<<<< HEAD
   isPaidMode?: boolean;
-=======
   nightly: boolean;
->>>>>>> b3cbde5c
 }
 
 export const Footer: React.FC<FooterProps> = ({
@@ -42,11 +39,8 @@
   showErrorDetails,
   showMemoryUsage,
   promptTokenCount,
-<<<<<<< HEAD
   isPaidMode,
-=======
   nightly,
->>>>>>> b3cbde5c
 }) => {
   const limit = tokenLimit(model);
   const percentage = promptTokenCount / limit;
