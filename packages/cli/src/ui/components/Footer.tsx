/**
 * @license
 * Copyright 2025 Google LLC
 * SPDX-License-Identifier: Apache-2.0
 */

import React from 'react';
import { Box, Text } from 'ink';
import { Colors } from '../colors.js';
<<<<<<< HEAD
import {
  shortenPath,
  tildeifyPath,
  tokenLimit,
  ideContext,
  ActiveFile,
} from '@vybestack/llxprt-code-core';
=======
import { shortenPath, tildeifyPath, tokenLimit } from '@google/gemini-cli-core';
>>>>>>> f650be2c
import { ConsoleSummaryDisplay } from './ConsoleSummaryDisplay.js';
import process from 'node:process';
import Gradient from 'ink-gradient';
import { MemoryUsageDisplay } from './MemoryUsageDisplay.js';

interface FooterProps {
  model: string;
  targetDir: string;
  branchName?: string;
  debugMode: boolean;
  debugMessage: string;
  corgiMode: boolean;
  errorCount: number;
  showErrorDetails: boolean;
  showMemoryUsage?: boolean;
  promptTokenCount: number;
  isPaidMode?: boolean;
  nightly: boolean;
}

export const Footer: React.FC<FooterProps> = ({
  model,
  targetDir,
  branchName,
  debugMode,
  debugMessage,
  corgiMode,
  errorCount,
  showErrorDetails,
  showMemoryUsage,
  promptTokenCount,
  isPaidMode,
  nightly,
}) => {
  const limit = tokenLimit(model);
  const percentage = promptTokenCount / limit;

  return (
    <Box marginTop={1} justifyContent="space-between" width="100%">
      <Box>
        {nightly ? (
          <Gradient colors={Colors.GradientColors}>
            <Text>
              {shortenPath(tildeifyPath(targetDir), 70)}
              {branchName && <Text> ({branchName}*)</Text>}
            </Text>
          </Gradient>
        ) : (
          <Text color={Colors.LightBlue}>
            {shortenPath(tildeifyPath(targetDir), 70)}
            {branchName && <Text color={Colors.Gray}> ({branchName}*)</Text>}
          </Text>
        )}
        {debugMode && (
          <Text color={Colors.AccentRed}>
            {' ' + (debugMessage || '--debug')}
          </Text>
        )}
      </Box>

      {/* Middle Section: Centered Sandbox Info */}
      <Box
        flexGrow={1}
        alignItems="center"
        justifyContent="center"
        display="flex"
      >
        {process.env.SANDBOX && process.env.SANDBOX !== 'sandbox-exec' ? (
          <Text color={Colors.AccentGreen}>
            {process.env.SANDBOX.replace(/^gemini-(?:cli-)?/, '')}
          </Text>
        ) : process.env.SANDBOX === 'sandbox-exec' ? (
          <Text color={Colors.AccentYellow}>
            MacOS Seatbelt{' '}
            <Text color={Colors.Gray}>({process.env.SEATBELT_PROFILE})</Text>
          </Text>
        ) : (
          <Text color={Colors.AccentRed}>
            no sandbox <Text color={Colors.Gray}>(see /docs)</Text>
          </Text>
        )}
      </Box>

      {/* Right Section: Gemini Label and Console Summary */}
      <Box alignItems="center">
        <Text color={Colors.AccentBlue}>
          {' '}
          {model}{' '}
          <Text color={Colors.Gray}>
            ({Math.max(0, Math.round((1 - percentage) * 100))}% context left)
          </Text>
        </Text>
        {isPaidMode !== undefined && (
          <Text>
            <Text color={Colors.Gray}> | </Text>
            <Text color={isPaidMode ? Colors.AccentYellow : Colors.AccentGreen}>
              {isPaidMode ? 'paid mode' : 'free mode'}
            </Text>
          </Text>
        )}
        {corgiMode && (
          <Text>
            <Text color={Colors.Gray}>| </Text>
            <Text color={Colors.AccentRed}>▼</Text>
            <Text color={Colors.Foreground}>(´</Text>
            <Text color={Colors.AccentRed}>ᴥ</Text>
            <Text color={Colors.Foreground}>`)</Text>
            <Text color={Colors.AccentRed}>▼ </Text>
          </Text>
        )}
        {!showErrorDetails && errorCount > 0 && (
          <Box>
            <Text color={Colors.Gray}>| </Text>
            <ConsoleSummaryDisplay errorCount={errorCount} />
          </Box>
        )}
        {showMemoryUsage && <MemoryUsageDisplay />}
      </Box>
    </Box>
  );
};<|MERGE_RESOLUTION|>--- conflicted
+++ resolved
@@ -7,7 +7,6 @@
 import React from 'react';
 import { Box, Text } from 'ink';
 import { Colors } from '../colors.js';
-<<<<<<< HEAD
 import {
   shortenPath,
   tildeifyPath,
@@ -15,9 +14,6 @@
   ideContext,
   ActiveFile,
 } from '@vybestack/llxprt-code-core';
-=======
-import { shortenPath, tildeifyPath, tokenLimit } from '@google/gemini-cli-core';
->>>>>>> f650be2c
 import { ConsoleSummaryDisplay } from './ConsoleSummaryDisplay.js';
 import process from 'node:process';
 import Gradient from 'ink-gradient';
