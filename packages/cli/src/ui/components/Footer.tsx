--- conflicted
+++ resolved
@@ -7,17 +7,13 @@
 import React, { useEffect, useState } from 'react';
 import { Box, Text } from 'ink';
 import { Colors } from '../colors.js';
-<<<<<<< HEAD
-import { shortenPath, tildeifyPath, tokenLimit } from '@vybestack/llxprt-code-core';
-=======
 import {
   shortenPath,
   tildeifyPath,
   tokenLimit,
   ideContext,
   ActiveFile,
-} from '@google/gemini-cli-core';
->>>>>>> d3ee9de3
+} from '@vybestack/llxprt-code-core';
 import { ConsoleSummaryDisplay } from './ConsoleSummaryDisplay.js';
 import process from 'node:process';
 import Gradient from 'ink-gradient';
