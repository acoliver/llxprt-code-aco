/**
 * @license
 * Copyright 2025 Google LLC
 * SPDX-License-Identifier: Apache-2.0
 */

import React from 'react';
import { Text } from 'ink';
import { Colors } from '../colors.js';
<<<<<<< HEAD
import {
  type ActiveFile,
  type MCPServerConfig,
} from '@vybestack/llxprt-code-core';
import path from 'path';
=======
import { type OpenFiles, type MCPServerConfig } from '@google/gemini-cli-core';
>>>>>>> 3a224d49

interface ContextSummaryDisplayProps {
  llxprtMdFileCount: number;
  contextFileNames: string[];
  mcpServers?: Record<string, MCPServerConfig>;
  blockedMcpServers?: Array<{ name: string; extensionName: string }>;
  showToolDescriptions?: boolean;
  openFiles?: OpenFiles;
}

export const ContextSummaryDisplay: React.FC<ContextSummaryDisplayProps> = ({
  llxprtMdFileCount,
  contextFileNames,
  mcpServers,
  blockedMcpServers,
  showToolDescriptions,
  openFiles,
}) => {
  const mcpServerCount = Object.keys(mcpServers || {}).length;
  const blockedMcpServerCount = blockedMcpServers?.length || 0;

  if (
    llxprtMdFileCount === 0 &&
    mcpServerCount === 0 &&
    blockedMcpServerCount === 0 &&
    (openFiles?.recentOpenFiles?.length ?? 0) === 0
  ) {
    return <Text> </Text>; // Render an empty space to reserve height
  }

  const recentFilesText = (() => {
    const count = openFiles?.recentOpenFiles?.length ?? 0;
    if (count === 0) {
      return '';
    }
    return `${count} recent file${count > 1 ? 's' : ''} (ctrl+e to view)`;
  })();

  const geminiMdText = (() => {
    if (llxprtMdFileCount === 0) {
      return '';
    }
    const allNamesTheSame = new Set(contextFileNames).size < 2;
    const name = allNamesTheSame ? contextFileNames[0] : 'context';
<<<<<<< HEAD
    return `${llxprtMdFileCount} ${name} file${
      llxprtMdFileCount > 1 ? 's' : ''
=======
    return `${geminiMdFileCount} ${name} file${
      geminiMdFileCount > 1 ? 's' : ''
>>>>>>> 3a224d49
    }`;
  })();

  const mcpText = (() => {
    if (mcpServerCount === 0 && blockedMcpServerCount === 0) {
      return '';
    }

    const parts = [];
    if (mcpServerCount > 0) {
      parts.push(
        `${mcpServerCount} MCP server${mcpServerCount > 1 ? 's' : ''}`,
      );
    }

    if (blockedMcpServerCount > 0) {
      let blockedText = `${blockedMcpServerCount} Blocked`;
      if (mcpServerCount === 0) {
        blockedText += ` MCP server${blockedMcpServerCount > 1 ? 's' : ''}`;
      }
      parts.push(blockedText);
    }
    return parts.join(', ');
  })();

  let summaryText = 'Using: ';
  const summaryParts = [];
  if (recentFilesText) {
    summaryParts.push(recentFilesText);
  }
  if (geminiMdText) {
    summaryParts.push(geminiMdText);
  }
  if (mcpText) {
    summaryParts.push(mcpText);
  }
  summaryText += summaryParts.join(' | ');

  // Add ctrl+t hint when MCP servers are available
  if (mcpServers && Object.keys(mcpServers).length > 0) {
    if (showToolDescriptions) {
      summaryText += ' (ctrl+t to toggle)';
    } else {
      summaryText += ' (ctrl+t to view)';
    }
  }

  return <Text color={Colors.Gray}>{summaryText}</Text>;
};<|MERGE_RESOLUTION|>--- conflicted
+++ resolved
@@ -7,17 +7,14 @@
 import React from 'react';
 import { Text } from 'ink';
 import { Colors } from '../colors.js';
-<<<<<<< HEAD
 import {
-  type ActiveFile,
+  type OpenFiles,
   type MCPServerConfig,
 } from '@vybestack/llxprt-code-core';
 import path from 'path';
-=======
-import { type OpenFiles, type MCPServerConfig } from '@google/gemini-cli-core';
->>>>>>> 3a224d49
 
 interface ContextSummaryDisplayProps {
+  activeFile?: string;
   llxprtMdFileCount: number;
   contextFileNames: string[];
   mcpServers?: Record<string, MCPServerConfig>;
@@ -27,6 +24,7 @@
 }
 
 export const ContextSummaryDisplay: React.FC<ContextSummaryDisplayProps> = ({
+  activeFile,
   llxprtMdFileCount,
   contextFileNames,
   mcpServers,
@@ -60,13 +58,8 @@
     }
     const allNamesTheSame = new Set(contextFileNames).size < 2;
     const name = allNamesTheSame ? contextFileNames[0] : 'context';
-<<<<<<< HEAD
     return `${llxprtMdFileCount} ${name} file${
       llxprtMdFileCount > 1 ? 's' : ''
-=======
-    return `${geminiMdFileCount} ${name} file${
-      geminiMdFileCount > 1 ? 's' : ''
->>>>>>> 3a224d49
     }`;
   })();
 
