/**
 * @license
 * Copyright 2025 Google LLC
 * SPDX-License-Identifier: Apache-2.0
 */

import React, { ErrorInfo } from 'react';
import { render } from 'ink';
import { AppWrapper } from './ui/App.js';
import { ErrorBoundary } from './ui/components/ErrorBoundary.js';
import { loadCliConfig, parseArguments, CliArgs } from './config/config.js';
import { readStdin } from './utils/readStdin.js';
import { basename } from 'node:path';
import v8 from 'node:v8';
import os from 'node:os';
import { spawn } from 'node:child_process';
import { start_sandbox } from './utils/sandbox.js';
import chalk from 'chalk';
import {
  LoadedSettings,
  loadSettings,
  SettingScope,
} from './config/settings.js';
import { themeManager } from './ui/themes/theme-manager.js';
import { getStartupWarnings } from './utils/startupWarnings.js';
import { getUserStartupWarnings } from './utils/userStartupWarnings.js';
import { runNonInteractive } from './nonInteractiveCli.js';
import { loadExtensions, Extension } from './config/extension.js';
import { cleanupCheckpoints, registerCleanup } from './utils/cleanup.js';
import { getCliVersion } from './utils/version.js';
import {
  Config,
  EditTool,
  ShellTool,
  WriteFileTool,
  sessionId,
  // TELEMETRY REMOVED: logUserPrompt disabled
  AuthType,
  getOauthClient,
<<<<<<< HEAD
  shouldAttemptBrowserLaunch,
} from '@vybestack/llxprt-code-core';
import { validateAuthMethod } from './config/auth.js';
import { setMaxSizedBoxDebugging } from './ui/components/shared/MaxSizedBox.js';
import { getProviderManager } from './providers/providerManagerInstance.js';
import {
  setProviderApiKey,
  setProviderApiKeyFromFile,
  setProviderBaseUrl,
} from './providers/providerConfigUtils.js';
=======
} from '@google/gemini-cli-core';
import { validateAuthMethod } from './config/auth.js';
import { setMaxSizedBoxDebugging } from './ui/components/shared/MaxSizedBox.js';
import { validateNonInteractiveAuth } from './validateNonInterActiveAuth.js';
>>>>>>> 3a224d49

function getNodeMemoryArgs(config: Config): string[] {
  const totalMemoryMB = os.totalmem() / (1024 * 1024);
  const heapStats = v8.getHeapStatistics();
  const currentMaxOldSpaceSizeMb = Math.floor(
    heapStats.heap_size_limit / 1024 / 1024,
  );

  // Set target to 50% of total memory
  const targetMaxOldSpaceSizeInMB = Math.floor(totalMemoryMB * 0.5);
  if (config.getDebugMode()) {
    console.debug(
      `Current heap size ${currentMaxOldSpaceSizeMb.toFixed(2)} MB`,
    );
  }

  if (process.env.LLXPRT_CLI_NO_RELAUNCH) {
    return [];
  }

  if (targetMaxOldSpaceSizeInMB > currentMaxOldSpaceSizeMb) {
    if (config.getDebugMode()) {
      console.debug(
        `Need to relaunch with more memory: ${targetMaxOldSpaceSizeInMB.toFixed(2)} MB`,
      );
    }
    return [`--max-old-space-size=${targetMaxOldSpaceSizeInMB}`];
  }

  return [];
}

async function relaunchWithAdditionalArgs(additionalArgs: string[]) {
  const nodeArgs = [...additionalArgs, ...process.argv.slice(1)];
  const newEnv = { ...process.env, GEMINI_CLI_NO_RELAUNCH: 'true' };

  const child = spawn(process.execPath, nodeArgs, {
    stdio: 'inherit',
    env: newEnv,
  });

  await new Promise((resolve) => child.on('close', resolve));
  process.exit(0);
}
import { runAcpPeer } from './acp/acpPeer.js';

import { existsSync, mkdirSync } from 'fs';
import { homedir } from 'os';
import { join } from 'path';

export async function main() {
  const llxprtDir = join(homedir(), '.llxprt');
  if (!existsSync(llxprtDir)) {
    mkdirSync(llxprtDir, { recursive: true });
  }

  const workspaceRoot = process.cwd();
  const settings = loadSettings(workspaceRoot);
  const argv = await parseArguments();

  await cleanupCheckpoints();
  if (settings.errors.length > 0) {
    for (const error of settings.errors) {
      const errorMessage = `Error in ${error.path}: ${error.message}`;
      console.error(chalk.red(errorMessage));
      console.error(`Please fix ${error.path} and try again.`);
    }
    process.exit(1);
  }

  const extensions = loadExtensions(workspaceRoot);
  const config = await loadCliConfig(
    settings.merged,
    extensions,
    sessionId,
    argv,
  );

  const providerManager = getProviderManager(config);
  config.setProviderManager(providerManager);

  // Ensure serverToolsProvider (Gemini) has config set if it's not the active provider
  const serverToolsProvider = providerManager.getServerToolsProvider();
  if (
    serverToolsProvider &&
    serverToolsProvider.name === 'gemini' &&
    serverToolsProvider.setConfig
  ) {
    serverToolsProvider.setConfig(config);
  }

  if (argv.promptInteractive && !process.stdin.isTTY) {
    console.error(
      'Error: The --prompt-interactive flag is not supported when piping input from stdin.',
    );
    process.exit(1);
  }

  if (config.getListExtensions()) {
    for (const _extension of extensions) {
      // List extensions without console.log
    }
    process.exit(0);
  }

  // Set a default auth type if one isn't set.
  if (!settings.merged.selectedAuthType) {
    if (process.env.CLOUD_SHELL === 'true') {
      settings.setValue(
        SettingScope.User,
        'selectedAuthType',
        AuthType.CLOUD_SHELL,
      );
    } else if (process.env.LLXPRT_AUTH_TYPE === 'none') {
      settings.setValue(
        SettingScope.User,
        'selectedAuthType',
        AuthType.USE_NONE,
      );
    }
  }

  setMaxSizedBoxDebugging(config.getDebugMode());

  await config.initialize();

<<<<<<< HEAD
  // If a provider is specified via CLI, activate it after initialization
  const configProvider = config.getProvider();
  if (configProvider) {
    try {
      await providerManager.setActiveProvider(configProvider);

      // Set the model from command line args after activating provider
      const configModel = config.getModel();
      const activeProvider = providerManager.getActiveProvider();
      if (configModel && activeProvider.setModel) {
        activeProvider.setModel(configModel);
      }

      // No need to set auth type when using a provider
    } catch (e) {
      console.error(chalk.red((e as Error).message));
      process.exit(1);
    }
  }

  // Process CLI-provided credentials (--key, --keyfile, --baseurl)
  if (argv.key || argv.keyfile || argv.baseurl) {
    // Provider-specific credentials are now handled directly

    // Handle --key
    if (argv.key) {
      const result = await setProviderApiKey(
        providerManager,
        settings,
        argv.key,
        config,
      );
      if (!result.success) {
        console.error(chalk.red(result.message));
        process.exit(1);
      }
      if (config.getDebugMode()) {
        console.debug(result.message);
      }
    }

    // Handle --keyfile
    if (argv.keyfile) {
      const result = await setProviderApiKeyFromFile(
        providerManager,
        settings,
        argv.keyfile,
        config,
      );
      if (!result.success) {
        console.error(chalk.red(result.message));
        process.exit(1);
      }
      if (config.getDebugMode()) {
        console.debug(result.message);
      }
    }

    // Handle --baseurl
    if (argv.baseurl) {
      const result = await setProviderBaseUrl(
        providerManager,
        settings,
        argv.baseurl,
      );
      if (!result.success) {
        console.error(chalk.red(result.message));
        process.exit(1);
      }
      if (config.getDebugMode()) {
        console.debug(result.message);
      }
    }
  }
=======
  // Load custom themes from settings
  themeManager.loadCustomThemes(settings.merged.customThemes);
>>>>>>> 3a224d49

  if (settings.merged.theme) {
    if (!themeManager.setActiveTheme(settings.merged.theme)) {
      // If the theme is not found during initial load, log a warning and continue.
      // The useThemeCommand hook in App.tsx will handle opening the dialog.
      console.warn(`Warning: Theme "${settings.merged.theme}" not found.`);
    }
  }

  // hop into sandbox if we are outside and sandboxing is enabled
  if (!process.env.SANDBOX) {
    const memoryArgs = settings.merged.autoConfigureMaxOldSpaceSize
      ? getNodeMemoryArgs(config)
      : [];
    const sandboxConfig = config.getSandbox();
    if (sandboxConfig) {
      if (settings.merged.selectedAuthType) {
        // Validate authentication here because the sandbox will interfere with the Oauth2 web redirect.
        try {
          const err = validateAuthMethod(settings.merged.selectedAuthType);
          if (err) {
            throw new Error(err);
          }
          await config.refreshAuth(settings.merged.selectedAuthType);
        } catch (err) {
          console.error('Error authenticating:', err);
          process.exit(1);
        }
      }
      await start_sandbox(sandboxConfig, memoryArgs);
      process.exit(0);
    } else {
      // Not in a sandbox and not entering one, so relaunch with additional
      // arguments to control memory usage if needed.
      if (memoryArgs.length > 0) {
        await relaunchWithAdditionalArgs(memoryArgs);
        process.exit(0);
      }
    }
  }

  if (
    settings.merged.selectedAuthType === AuthType.LOGIN_WITH_GOOGLE &&
    config.isBrowserLaunchSuppressed()
  ) {
    // Do oauth before app renders to make copying the link possible.
    await getOauthClient(settings.merged.selectedAuthType, config);
  }

  if (config.getExperimentalAcp()) {
    return runAcpPeer(config, settings);
  }

  let input = config.getQuestion();
  const startupWarnings = [
    ...(await getStartupWarnings()),
    ...(await getUserStartupWarnings(workspaceRoot)),
  ];

  // Check if a provider is already active on startup
  providerManager.getActiveProvider();

  const shouldBeInteractive =
    !!argv.promptInteractive || (process.stdin.isTTY && !input);

  function handleError(error: Error, errorInfo: ErrorInfo) {
    // Log to console for debugging
    console.error('Application Error:', error);
    console.error('Component Stack:', errorInfo.componentStack);

    // Special handling for maximum update depth errors
    if (error.message.includes('Maximum update depth exceeded')) {
      console.error('\n🚨 RENDER LOOP DETECTED!');
      console.error('This is likely caused by:');
      console.error('- State updates during render');
      console.error('- Incorrect useEffect dependencies');
      console.error('- Non-memoized props causing re-renders');
      console.error('\nCheck recent changes to React components and hooks.');
    }
  }

  // Render UI, passing necessary config values. Check that there is no command line question.
  if (shouldBeInteractive) {
    const version = await getCliVersion();
    setWindowTitle(basename(workspaceRoot), settings);

    // Initialize authentication before rendering to ensure geminiClient is available
    if (settings.merged.selectedAuthType) {
      try {
        const err = validateAuthMethod(settings.merged.selectedAuthType);
        if (err) {
          console.error('Error validating authentication method:', err);
          process.exit(1);
        }
      } catch (err) {
        console.error('Error authenticating:', err);
        process.exit(1);
      }
    }

    const instance = render(
      <React.StrictMode>
        <ErrorBoundary
          // eslint-disable-next-line react/jsx-no-bind
          onError={handleError}
        >
          <AppWrapper
            config={config}
            settings={settings}
            startupWarnings={startupWarnings}
            version={version}
          />
        </ErrorBoundary>
      </React.StrictMode>,
      { exitOnCtrlC: false },
    );

    registerCleanup(() => instance.unmount());
    return;
  }
  // If not a TTY, read from stdin
  // This is for cases where the user pipes input directly into the command
  if (!process.stdin.isTTY && !input) {
    input += await readStdin();
  }
  if (!input) {
    console.error('No input provided via stdin.');
    process.exit(1);
  }

  const prompt_id = Math.random().toString(16).slice(2);
  // TELEMETRY REMOVED: Disabled Google data collection
  // logUserPrompt(config, {
  //   'event.name': 'user_prompt',
  //   'event.timestamp': new Date().toISOString(),
  //   prompt: input,
  //   prompt_id,
  //   auth_type: config.getContentGeneratorConfig()?.authType,
  //   prompt_length: input.length,
  // });

  // Non-interactive mode handled by runNonInteractive
  const nonInteractiveConfig = await loadNonInteractiveConfig(
    config,
    extensions,
    settings,
    argv,
  );

  await runNonInteractive(nonInteractiveConfig, input, prompt_id);
  process.exit(0);
}

function setWindowTitle(title: string, settings: LoadedSettings) {
  if (!settings.merged.hideWindowTitle) {
    const windowTitle = (process.env.CLI_TITLE || `Gemini - ${title}`).replace(
      // eslint-disable-next-line no-control-regex
      /[\x00-\x1F\x7F]/g,
      '',
    );
    process.stdout.write(`\x1b]2;${windowTitle}\x07`);

    process.on('exit', () => {
      process.stdout.write(`\x1b]2;\x07`);
    });
  }
}

// --- Global Unhandled Rejection Handler ---
process.on('unhandledRejection', (reason, _promise) => {
  // Log other unexpected unhandled rejections as critical errors
  console.error('=========================================');
  console.error('CRITICAL: Unhandled Promise Rejection!');
  console.error('=========================================');
  console.error('Reason:', reason);
  console.error('Stack trace may follow:');
  if (!(reason instanceof Error)) {
    console.error(reason);
  }
  // Exit for genuinely unhandled errors
  process.exit(1);
});

async function loadNonInteractiveConfig(
  config: Config,
  extensions: Extension[],
  settings: LoadedSettings,
  argv: CliArgs,
) {
  let finalConfig = config;

  if (!argv.yolo) {
    // Everything is not allowed, ensure that only read-only tools are configured.
    const existingExcludeTools = settings.merged.excludeTools || [];
    const interactiveTools = [
      ShellTool.Name,
      EditTool.Name,
      WriteFileTool.Name,
    ];

    const newExcludeTools = [
      ...new Set([...existingExcludeTools, ...interactiveTools]),
    ];

    const nonInteractiveSettings = {
      ...settings.merged,
      excludeTools: newExcludeTools,
    };
    finalConfig = await loadCliConfig(
      nonInteractiveSettings,
      extensions,
      config.getSessionId(),
      argv,
    );
    await finalConfig.initialize();
  }

<<<<<<< HEAD
  // Always set up provider manager for non-interactive mode
  const providerManager = getProviderManager(finalConfig);
  finalConfig.setProviderManager(providerManager);

  // Activate provider if specified
  if (argv.provider) {
    await providerManager.setActiveProvider(argv.provider);

    // Set model if specified and provider supports it
    if (argv.model) {
      const activeProvider = providerManager.getActiveProvider();
      if (activeProvider && typeof activeProvider.setModel === 'function') {
        activeProvider.setModel(argv.model);
      }
    }
  }

  // Process CLI-provided credentials (--key, --keyfile, --baseurl)
  if (argv.key || argv.keyfile || argv.baseurl) {
    // Provider-specific credentials are now handled directly

    // Handle --key
    if (argv.key) {
      const result = await setProviderApiKey(
        providerManager,
        settings,
        argv.key,
        finalConfig,
      );
      if (!result.success) {
        console.error(chalk.red(result.message));
        process.exit(1);
      }
      if (finalConfig.getDebugMode()) {
        console.debug(result.message);
      }
    }

    // Handle --keyfile
    if (argv.keyfile) {
      const result = await setProviderApiKeyFromFile(
        providerManager,
        settings,
        argv.keyfile,
        finalConfig,
      );
      if (!result.success) {
        console.error(chalk.red(result.message));
        process.exit(1);
      }
      if (finalConfig.getDebugMode()) {
        console.debug(result.message);
      }
    }

    // Handle --baseurl
    if (argv.baseurl) {
      const result = await setProviderBaseUrl(
        providerManager,
        settings,
        argv.baseurl,
      );
      if (!result.success) {
        console.error(chalk.red(result.message));
        process.exit(1);
      }
      if (finalConfig.getDebugMode()) {
        console.debug(result.message);
      }
    }
  }

  return await validateNonInterActiveAuth(
    settings.merged.selectedAuthType,
    finalConfig,
  );
}

async function validateNonInterActiveAuth(
  selectedAuthType: AuthType | undefined,
  nonInteractiveConfig: Config,
) {
  // Check if a provider is specified via command line
  const configProvider = nonInteractiveConfig.getProvider();
  if (!configProvider && !selectedAuthType && !process.env.LLXPRT_API_KEY) {
    // making a special case for the cli. many headless environments might not have a settings.json set
    // so if GEMINI_API_KEY is set, we'll use that. However since the oauth things are interactive anyway, we'll
    // still expect that exists
    console.error(
      `Please set an Auth method in your ${USER_SETTINGS_PATH} OR specify GEMINI_API_KEY env variable file before running`,
    );
    process.exit(1);
  }

  selectedAuthType = selectedAuthType || AuthType.USE_GEMINI;
  const err = validateAuthMethod(selectedAuthType);
  if (err != null) {
    console.error(err);
    process.exit(1);
  }

  await nonInteractiveConfig.refreshAuth(selectedAuthType);

  // Ensure serverToolsProvider (Gemini) has config set if it's not the active provider
  const providerManager = nonInteractiveConfig.getProviderManager();
  if (providerManager) {
    const serverToolsProvider = providerManager.getServerToolsProvider();
    if (
      serverToolsProvider &&
      serverToolsProvider.name === 'gemini' &&
      serverToolsProvider.setConfig
    ) {
      serverToolsProvider.setConfig(nonInteractiveConfig);
    }
  }

  return nonInteractiveConfig;
=======
  return await validateNonInteractiveAuth(
    settings.merged.selectedAuthType,
    finalConfig,
  );
>>>>>>> 3a224d49
}<|MERGE_RESOLUTION|>--- conflicted
+++ resolved
@@ -37,8 +37,6 @@
   // TELEMETRY REMOVED: logUserPrompt disabled
   AuthType,
   getOauthClient,
-<<<<<<< HEAD
-  shouldAttemptBrowserLaunch,
 } from '@vybestack/llxprt-code-core';
 import { validateAuthMethod } from './config/auth.js';
 import { setMaxSizedBoxDebugging } from './ui/components/shared/MaxSizedBox.js';
@@ -48,12 +46,7 @@
   setProviderApiKeyFromFile,
   setProviderBaseUrl,
 } from './providers/providerConfigUtils.js';
-=======
-} from '@google/gemini-cli-core';
-import { validateAuthMethod } from './config/auth.js';
-import { setMaxSizedBoxDebugging } from './ui/components/shared/MaxSizedBox.js';
 import { validateNonInteractiveAuth } from './validateNonInterActiveAuth.js';
->>>>>>> 3a224d49
 
 function getNodeMemoryArgs(config: Config): string[] {
   const totalMemoryMB = os.totalmem() / (1024 * 1024);
@@ -180,7 +173,9 @@
 
   await config.initialize();
 
-<<<<<<< HEAD
+  // Load custom themes from settings
+  themeManager.loadCustomThemes(settings.merged.customThemes);
+
   // If a provider is specified via CLI, activate it after initialization
   const configProvider = config.getProvider();
   if (configProvider) {
@@ -255,10 +250,6 @@
       }
     }
   }
-=======
-  // Load custom themes from settings
-  themeManager.loadCustomThemes(settings.merged.customThemes);
->>>>>>> 3a224d49
 
   if (settings.merged.theme) {
     if (!themeManager.setActiveTheme(settings.merged.theme)) {
@@ -476,7 +467,6 @@
     await finalConfig.initialize();
   }
 
-<<<<<<< HEAD
   // Always set up provider manager for non-interactive mode
   const providerManager = getProviderManager(finalConfig);
   finalConfig.setProviderManager(providerManager);
@@ -549,55 +539,8 @@
     }
   }
 
-  return await validateNonInterActiveAuth(
-    settings.merged.selectedAuthType,
-    finalConfig,
-  );
-}
-
-async function validateNonInterActiveAuth(
-  selectedAuthType: AuthType | undefined,
-  nonInteractiveConfig: Config,
-) {
-  // Check if a provider is specified via command line
-  const configProvider = nonInteractiveConfig.getProvider();
-  if (!configProvider && !selectedAuthType && !process.env.LLXPRT_API_KEY) {
-    // making a special case for the cli. many headless environments might not have a settings.json set
-    // so if GEMINI_API_KEY is set, we'll use that. However since the oauth things are interactive anyway, we'll
-    // still expect that exists
-    console.error(
-      `Please set an Auth method in your ${USER_SETTINGS_PATH} OR specify GEMINI_API_KEY env variable file before running`,
-    );
-    process.exit(1);
-  }
-
-  selectedAuthType = selectedAuthType || AuthType.USE_GEMINI;
-  const err = validateAuthMethod(selectedAuthType);
-  if (err != null) {
-    console.error(err);
-    process.exit(1);
-  }
-
-  await nonInteractiveConfig.refreshAuth(selectedAuthType);
-
-  // Ensure serverToolsProvider (Gemini) has config set if it's not the active provider
-  const providerManager = nonInteractiveConfig.getProviderManager();
-  if (providerManager) {
-    const serverToolsProvider = providerManager.getServerToolsProvider();
-    if (
-      serverToolsProvider &&
-      serverToolsProvider.name === 'gemini' &&
-      serverToolsProvider.setConfig
-    ) {
-      serverToolsProvider.setConfig(nonInteractiveConfig);
-    }
-  }
-
-  return nonInteractiveConfig;
-=======
   return await validateNonInteractiveAuth(
     settings.merged.selectedAuthType,
     finalConfig,
   );
->>>>>>> 3a224d49
 }