/**
 * @license
 * Copyright 2025 Vybestack LLC
 * SPDX-License-Identifier: Apache-2.0
 */

// Set NODE_ENV to test if not already set
process.env.NODE_ENV = process.env.NODE_ENV || 'test';
// Unset NO_COLOR environment variable to ensure consistent theme behavior between local and CI test runs
if (process.env.NO_COLOR !== undefined) {
  delete process.env.NO_COLOR;
}

// Setup for React DOM testing - fix for React 19 internals issue
import React from 'react';
<<<<<<< HEAD
import * as ReactDOM from 'react-dom';
=======
import { vi } from 'vitest';

vi.mock('ink', () => import('./test-utils/ink-stub.ts'), {
  virtual: true,
});
>>>>>>> e170bc6e

// The issue is that React DOM is trying to access ReactSharedInternals.S
// but ReactSharedInternals might be undefined or missing the S property.
// We need to ensure React's shared internals are properly initialized.

// First, ensure React is available globally
if (typeof globalThis !== 'undefined') {
  // @ts-expect-error - Necessary for React DOM compatibility in tests
  globalThis.React = React;
}

type SharedInternals = Record<string, unknown> & {
  S: unknown;
  T: unknown;
  H: unknown;
};

type InternalCarrier = {
  __SECRET_INTERNALS_DO_NOT_USE_OR_YOU_WILL_BE_FIRED?: SharedInternals;
};

const ensureInternals = (
  carrier: InternalCarrier,
  initializeIfMissing: boolean,
): SharedInternals | undefined => {
  let internals = carrier.__SECRET_INTERNALS_DO_NOT_USE_OR_YOU_WILL_BE_FIRED;

  if (!internals) {
    if (!initializeIfMissing) {
      return undefined;
    }
    internals = {
      S: null,
      T: null,
      H: null,
    };
    carrier.__SECRET_INTERNALS_DO_NOT_USE_OR_YOU_WILL_BE_FIRED = internals;
  }

  if (internals.S === undefined) {
    internals.S = null;
  }
  if (internals.T === undefined) {
    internals.T = null;
  }
  if (internals.H === undefined) {
    internals.H = null;
  }

  return internals;
};

const reactInternals = ensureInternals(
  React as typeof React & InternalCarrier,
  true,
);
const domInternals = ensureInternals(
  ReactDOM as typeof ReactDOM & InternalCarrier,
  false,
);
const sharedInternals = reactInternals ??
  domInternals ?? {
    S: null,
    T: null,
    H: null,
  };

if (typeof globalThis !== 'undefined') {
  // @ts-expect-error - ReactSharedInternals global assignment for React DOM compatibility
  globalThis.ReactSharedInternals = sharedInternals;
}
import './src/test-utils/customMatchers.js';<|MERGE_RESOLUTION|>--- conflicted
+++ resolved
@@ -6,6 +6,7 @@
 
 // Set NODE_ENV to test if not already set
 process.env.NODE_ENV = process.env.NODE_ENV || 'test';
+
 // Unset NO_COLOR environment variable to ensure consistent theme behavior between local and CI test runs
 if (process.env.NO_COLOR !== undefined) {
   delete process.env.NO_COLOR;
@@ -13,15 +14,11 @@
 
 // Setup for React DOM testing - fix for React 19 internals issue
 import React from 'react';
-<<<<<<< HEAD
-import * as ReactDOM from 'react-dom';
-=======
 import { vi } from 'vitest';
 
 vi.mock('ink', () => import('./test-utils/ink-stub.ts'), {
   virtual: true,
 });
->>>>>>> e170bc6e
 
 // The issue is that React DOM is trying to access ReactSharedInternals.S
 // but ReactSharedInternals might be undefined or missing the S property.
@@ -33,64 +30,28 @@
   globalThis.React = React;
 }
 
-type SharedInternals = Record<string, unknown> & {
-  S: unknown;
-  T: unknown;
-  H: unknown;
-};
-
-type InternalCarrier = {
-  __SECRET_INTERNALS_DO_NOT_USE_OR_YOU_WILL_BE_FIRED?: SharedInternals;
-};
-
-const ensureInternals = (
-  carrier: InternalCarrier,
-  initializeIfMissing: boolean,
-): SharedInternals | undefined => {
-  let internals = carrier.__SECRET_INTERNALS_DO_NOT_USE_OR_YOU_WILL_BE_FIRED;
-
-  if (!internals) {
-    if (!initializeIfMissing) {
-      return undefined;
-    }
-    internals = {
-      S: null,
-      T: null,
-      H: null,
-    };
-    carrier.__SECRET_INTERNALS_DO_NOT_USE_OR_YOU_WILL_BE_FIRED = internals;
+// Access and initialize React's shared internals
+// eslint-disable-next-line @typescript-eslint/no-explicit-any
+const ReactInternals = (React as any)
+  .__SECRET_INTERNALS_DO_NOT_USE_OR_YOU_WILL_BE_FIRED;
+if (ReactInternals) {
+  // Ensure the S property exists (used by React DOM for transition handling)
+  if (!Object.prototype.hasOwnProperty.call(ReactInternals, 'S')) {
+    ReactInternals.S = null;
+  }
+  // Ensure other properties that might be missing
+  if (!Object.prototype.hasOwnProperty.call(ReactInternals, 'T')) {
+    ReactInternals.T = null;
+  }
+  if (!Object.prototype.hasOwnProperty.call(ReactInternals, 'H')) {
+    ReactInternals.H = null;
   }
 
-  if (internals.S === undefined) {
-    internals.S = null;
+  // Make sure ReactSharedInternals is available globally as React DOM expects it
+  if (typeof globalThis !== 'undefined') {
+    // @ts-expect-error - ReactSharedInternals global assignment for React DOM compatibility
+    globalThis.ReactSharedInternals = ReactInternals;
   }
-  if (internals.T === undefined) {
-    internals.T = null;
-  }
-  if (internals.H === undefined) {
-    internals.H = null;
-  }
+}
 
-  return internals;
-};
-
-const reactInternals = ensureInternals(
-  React as typeof React & InternalCarrier,
-  true,
-);
-const domInternals = ensureInternals(
-  ReactDOM as typeof ReactDOM & InternalCarrier,
-  false,
-);
-const sharedInternals = reactInternals ??
-  domInternals ?? {
-    S: null,
-    T: null,
-    H: null,
-  };
-
-if (typeof globalThis !== 'undefined') {
-  // @ts-expect-error - ReactSharedInternals global assignment for React DOM compatibility
-  globalThis.ReactSharedInternals = sharedInternals;
-}
 import './src/test-utils/customMatchers.js';