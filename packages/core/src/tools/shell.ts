/**
 * @license
 * Copyright 2025 Google LLC
 * SPDX-License-Identifier: Apache-2.0
 */

import fs from 'fs';
import path from 'path';
import os from 'os';
import crypto from 'crypto';
import { Config } from '../config/config.js';
import {
  BaseTool,
  ToolResult,
  ToolCallConfirmationDetails,
  ToolExecuteConfirmationDetails,
  ToolConfirmationOutcome,
  Icon,
} from './tools.js';
import { SchemaValidator } from '../utils/schemaValidator.js';
import { getErrorMessage } from '../utils/errors.js';
import { Type } from '@google/genai';
import stripAnsi from 'strip-ansi';
import {
  getCommandRoots,
  isCommandAllowed,
  stripShellWrapper,
} from '../utils/shell-utils.js';

export interface ShellToolParams {
  command: string;
  description?: string;
  directory?: string;
}
import { spawn } from 'child_process';
import { summarizeToolOutput } from '../utils/summarizer.js';

const OUTPUT_UPDATE_INTERVAL_MS = 1000;

export class ShellTool extends BaseTool<ShellToolParams, ToolResult> {
  static Name: string = 'run_shell_command';
  private allowlist: Set<string> = new Set();

  constructor(private readonly config: Config) {
    super(
      ShellTool.Name,
      'Shell',
      `This tool executes a given shell command as \`bash -c <command>\`. Command can start background processes using \`&\`. Command is executed as a subprocess that leads its own process group. Command process group can be terminated as \`kill -- -PGID\` or signaled as \`kill -s SIGNAL -- -PGID\`.

      The following information is returned:

      Command: Executed command.
      Directory: Directory (relative to project root) where command was executed, or \`(root)\`.
      Stdout: Output on stdout stream. Can be \`(empty)\` or partial on error and for any unwaited background processes.
      Stderr: Output on stderr stream. Can be \`(empty)\` or partial on error and for any unwaited background processes.
      Error: Error or \`(none)\` if no error was reported for the subprocess.
      Exit Code: Exit code or \`(none)\` if terminated by signal.
      Signal: Signal number or \`(none)\` if no signal was received.
      Background PIDs: List of background processes started or \`(none)\`.
      Process Group PGID: Process group started or \`(none)\``,
      Icon.Terminal,
      {
        type: Type.OBJECT,
        properties: {
          command: {
            type: Type.STRING,
            description: 'Exact bash command to execute as `bash -c <command>`',
          },
          description: {
            type: Type.STRING,
            description:
              'Brief description of the command for the user. Be specific and concise. Ideally a single sentence. Can be up to 3 sentences for clarity. No line breaks.',
          },
          directory: {
            type: Type.STRING,
            description:
              '(OPTIONAL) Directory to run the command in, if not the project root directory. Must be relative to the project root directory and must already exist.',
          },
        },
        required: ['command'],
      },
      false, // output is not markdown
      true, // output can be updated
    );
  }

  getDescription(params: ShellToolParams): string {
    let description = `${params.command}`;
    // append optional [in directory]
    // note description is needed even if validation fails due to absolute path
    if (params.directory) {
      description += ` [in ${params.directory}]`;
    }
    // append optional (description), replacing any line breaks with spaces
    if (params.description) {
      description += ` (${params.description.replace(/\n/g, ' ')})`;
    }
    return description;
  }

<<<<<<< HEAD
  /**
   * Extracts the root command from a given shell command string.
   * This is used to identify the base command for permission checks.
   *
   * @param command The shell command string to parse
   * @returns The root command name, or undefined if it cannot be determined
   * @example getCommandRoot("ls -la /tmp") returns "ls"
   * @example getCommandRoot("git status && npm test") returns "git"
   */
  getCommandRoot(command: string): string | undefined {
    return command
      .trim() // remove leading and trailing whitespace
      .replace(/[{}()]/g, '') // remove all grouping operators
      .split(/[\s;&|]+/)[0] // split on any whitespace or separator or chaining operators and take first part
      ?.split(/[/\\]/) // split on any path separators (or return undefined if previous line was undefined)
      .pop(); // take last part and return command root (or undefined if previous line was empty)
  }

  /**
   * Determines whether a given shell command is allowed to execute based on
   * the tool's configuration including allowlists and blocklists.
   *
   * @param command The shell command string to validate
   * @returns An object with 'allowed' boolean and optional 'reason' string if not allowed
   */
  isCommandAllowed(command: string): { allowed: boolean; reason?: string } {
    // 0. Disallow command substitution
    if (command.includes('$(') || command.includes('`')) {
      return {
        allowed: false,
        reason:
          'Command substitution using $() or backticks is not allowed for security reasons',
      };
    }

    const SHELL_TOOL_NAMES = [ShellTool.name, ShellTool.Name];

    const normalize = (cmd: string): string => cmd.trim().replace(/\s+/g, ' ');

    /**
     * Checks if a command string starts with a given prefix, ensuring it's a
     * whole word match (i.e., followed by a space or it's an exact match).
     * e.g., `isPrefixedBy('npm install', 'npm')` -> true
     * e.g., `isPrefixedBy('npm', 'npm')` -> true
     * e.g., `isPrefixedBy('npminstall', 'npm')` -> false
     */
    const isPrefixedBy = (cmd: string, prefix: string): boolean => {
      if (!cmd.startsWith(prefix)) {
        return false;
      }
      return cmd.length === prefix.length || cmd[prefix.length] === ' ';
    };

    /**
     * Extracts and normalizes shell commands from a list of tool strings.
     * e.g., 'ShellTool("ls -l")' becomes 'ls -l'
     */
    const extractCommands = (tools: string[]): string[] =>
      tools.flatMap((tool) => {
        for (const toolName of SHELL_TOOL_NAMES) {
          if (tool.startsWith(`${toolName}(`) && tool.endsWith(')')) {
            return [normalize(tool.slice(toolName.length + 1, -1))];
          }
        }
        return [];
      });

    const coreTools = this.config.getCoreTools() || [];
    const excludeTools = this.config.getExcludeTools() || [];

    // 1. Check if the shell tool is globally disabled.
    if (SHELL_TOOL_NAMES.some((name) => excludeTools.includes(name))) {
      return {
        allowed: false,
        reason: 'Shell tool is globally disabled in configuration',
      };
    }

    const blockedCommands = new Set(extractCommands(excludeTools));
    const allowedCommands = new Set(extractCommands(coreTools));

    const hasSpecificAllowedCommands = allowedCommands.size > 0;
    const isWildcardAllowed = SHELL_TOOL_NAMES.some((name) =>
      coreTools.includes(name),
    );

    const commandsToValidate = command.split(/&&|\|\||\||;/).map(normalize);

    const blockedCommandsArr = [...blockedCommands];

    for (const cmd of commandsToValidate) {
      // 2. Check if the command is on the blocklist.
      const isBlocked = blockedCommandsArr.some((blocked) =>
        isPrefixedBy(cmd, blocked),
      );
      if (isBlocked) {
        return {
          allowed: false,
          reason: `Command '${cmd}' is blocked by configuration`,
        };
      }

      // 3. If in strict allow-list mode, check if the command is permitted.
      const isStrictAllowlist =
        hasSpecificAllowedCommands && !isWildcardAllowed;
      const allowedCommandsArr = [...allowedCommands];
      if (isStrictAllowlist) {
        const isAllowed = allowedCommandsArr.some((allowed) =>
          isPrefixedBy(cmd, allowed),
        );
        if (!isAllowed) {
          return {
            allowed: false,
            reason: `Command '${cmd}' is not in the allowed commands list`,
          };
        }
      }
    }

    // 4. If all checks pass, the command is allowed.
    return { allowed: true };
  }

=======
>>>>>>> 3a224d49
  validateToolParams(params: ShellToolParams): string | null {
    const commandCheck = isCommandAllowed(params.command, this.config);
    if (!commandCheck.allowed) {
      if (!commandCheck.reason) {
        console.error(
          'Unexpected: isCommandAllowed returned false without a reason',
        );
        return `Command is not allowed: ${params.command}`;
      }
      return commandCheck.reason;
    }

    const schemaValidationResult = SchemaValidator.validate(
      this.parameterSchema as Record<string, unknown>,
      params,
    );

    if (schemaValidationResult !== null) {
      return `Parameters failed schema validation.`;
    }

    if (!params.command.trim()) {
      return 'Command cannot be empty.';
    }
    if (getCommandRoots(params.command).length === 0) {
      return 'Could not identify command root to obtain permission from user.';
    }
    if (params.directory) {
      if (path.isAbsolute(params.directory)) {
        return 'Directory cannot be absolute. Must be relative to the project root directory.';
      }
      const directory = path.resolve(
        this.config.getTargetDir(),
        params.directory,
      );
      if (!fs.existsSync(directory)) {
        return 'Directory must exist.';
      }
    }

    return null;
  }

  async shouldConfirmExecute(
    params: ShellToolParams,
    _abortSignal: AbortSignal,
  ): Promise<ToolCallConfirmationDetails | false> {
    if (this.validateToolParams(params)) {
      return false; // skip confirmation, execute call will fail immediately
    }

    const command = stripShellWrapper(params.command);
    const rootCommands = [...new Set(getCommandRoots(command))];
    const commandsToConfirm = rootCommands.filter(
      (command) => !this.allowlist.has(command),
    );

    if (commandsToConfirm.length === 0) {
      return false; // already approved and whitelisted
    }

    const confirmationDetails: ToolExecuteConfirmationDetails = {
      type: 'exec',
      title: 'Confirm Shell Command',
      command: params.command,
      rootCommand: commandsToConfirm.join(', '),
      onConfirm: async (outcome: ToolConfirmationOutcome) => {
        if (outcome === ToolConfirmationOutcome.ProceedAlways) {
          commandsToConfirm.forEach((command) => this.allowlist.add(command));
        }
      },
    };
    return confirmationDetails;
  }

  async execute(
    params: ShellToolParams,
    signal: AbortSignal,
    updateOutput?: (output: string) => void,
  ): Promise<ToolResult> {
    const strippedCommand = stripShellWrapper(params.command);
    const validationError = this.validateToolParams({
      ...params,
      command: strippedCommand,
    });
    if (validationError) {
      return {
        llmContent: validationError,
        returnDisplay: validationError,
      };
    }

    if (signal.aborted) {
      return {
        llmContent: 'Command was cancelled by user before it could start.',
        returnDisplay: 'Command cancelled by user.',
      };
    }

    const isWindows = os.platform() === 'win32';
    const tempFileName = `shell_pgrep_${crypto
      .randomBytes(6)
      .toString('hex')}.tmp`;
    const tempFilePath = path.join(os.tmpdir(), tempFileName);

    // pgrep is not available on Windows, so we can't get background PIDs
    const commandToExecute = isWindows
      ? strippedCommand
      : (() => {
          // wrap command to append subprocess pids (via pgrep) to temporary file
          let command = strippedCommand.trim();
          if (!command.endsWith('&')) command += ';';
          return `{ ${command} }; __code=$?; pgrep -g 0 >${tempFilePath} 2>&1; exit $__code;`;
        })();

    // spawn command in specified directory (or project root if not specified)
    const shell = isWindows
      ? spawn('cmd.exe', ['/c', commandToExecute], {
          stdio: ['ignore', 'pipe', 'pipe'],
          // detached: true, // ensure subprocess starts its own process group (esp. in Linux)
          cwd: path.resolve(this.config.getTargetDir(), params.directory || ''),
          env: {
            ...process.env,
            GEMINI_CLI: '1',
          },
        })
      : spawn('bash', ['-c', commandToExecute], {
          stdio: ['ignore', 'pipe', 'pipe'],
          detached: true, // ensure subprocess starts its own process group (esp. in Linux)
          cwd: path.resolve(this.config.getTargetDir(), params.directory || ''),
          env: {
            ...process.env,
            GEMINI_CLI: '1',
          },
        });

    let exited = false;
    let stdout = '';
    let output = '';
    let lastUpdateTime = Date.now();

    const appendOutput = (str: string) => {
      output += str;
      if (
        updateOutput &&
        Date.now() - lastUpdateTime > OUTPUT_UPDATE_INTERVAL_MS
      ) {
        updateOutput(output);
        lastUpdateTime = Date.now();
      }
    };

    shell.stdout.on('data', (data: Buffer) => {
      // continue to consume post-exit for background processes
      // removing listeners can overflow OS buffer and block subprocesses
      // destroying (e.g. shell.stdout.destroy()) can terminate subprocesses via SIGPIPE
      if (!exited) {
        const str = stripAnsi(data.toString());
        stdout += str;
        appendOutput(str);
      }
    });

    let stderr = '';
    shell.stderr.on('data', (data: Buffer) => {
      if (!exited) {
        const str = stripAnsi(data.toString());
        stderr += str;
        appendOutput(str);
      }
    });

    let error: Error | null = null;
    shell.on('error', (err: Error) => {
      error = err;
      // remove wrapper from user's command in error message
      error.message = error.message.replace(commandToExecute, params.command);
    });

    let code: number | null = null;
    let processSignal: NodeJS.Signals | null = null;
    const exitHandler = (
      _code: number | null,
      _signal: NodeJS.Signals | null,
    ) => {
      exited = true;
      code = _code;
      processSignal = _signal;
    };
    shell.on('exit', exitHandler);

    const abortHandler = async () => {
      if (shell.pid && !exited) {
        if (os.platform() === 'win32') {
          // For Windows, use taskkill to kill the process tree
          spawn('taskkill', ['/pid', shell.pid.toString(), '/f', '/t']);
        } else {
          try {
            // attempt to SIGTERM process group (negative PID)
            // fall back to SIGKILL (to group) after 200ms
            process.kill(-shell.pid, 'SIGTERM');
            await new Promise((resolve) => setTimeout(resolve, 200));
            if (shell.pid && !exited) {
              process.kill(-shell.pid, 'SIGKILL');
            }
          } catch (_e) {
            // if group kill fails, fall back to killing just the main process
            try {
              if (shell.pid) {
                shell.kill('SIGKILL');
              }
            } catch (_e) {
              console.error(`failed to kill shell process ${shell.pid}: ${_e}`);
            }
          }
        }
      }
    };
    signal.addEventListener('abort', abortHandler);

    // wait for the shell to exit
    try {
      await new Promise((resolve) => shell.on('exit', resolve));
    } finally {
      signal.removeEventListener('abort', abortHandler);
    }

    // parse pids (pgrep output) from temporary file and remove it
    const backgroundPIDs: number[] = [];
    if (os.platform() !== 'win32') {
      if (fs.existsSync(tempFilePath)) {
        const pgrepLines = fs
          .readFileSync(tempFilePath, 'utf8')
          .split('\n')
          .filter(Boolean);
        for (const line of pgrepLines) {
          if (!/^\d+$/.test(line)) {
            console.error(`pgrep: ${line}`);
          }
          const pid = Number(line);
          // exclude the shell subprocess pid
          if (pid !== shell.pid) {
            backgroundPIDs.push(pid);
          }
        }
        fs.unlinkSync(tempFilePath);
      } else {
        if (!signal.aborted) {
          console.error('missing pgrep output');
        }
      }
    }

    let llmContent = '';
    if (signal.aborted) {
      llmContent = 'Command was cancelled by user before it could complete.';
      if (output.trim()) {
        llmContent += ` Below is the output (on stdout and stderr) before it was cancelled:\n${output}`;
      } else {
        llmContent += ' There was no output before it was cancelled.';
      }
    } else {
      llmContent = [
        `Command: ${params.command}`,
        `Directory: ${params.directory || '(root)'}`,
        `Stdout: ${stdout || '(empty)'}`,
        `Stderr: ${stderr || '(empty)'}`,
        `Error: ${error ?? '(none)'}`,
        `Exit Code: ${code ?? '(none)'}`,
        `Signal: ${processSignal ?? '(none)'}`,
        `Background PIDs: ${backgroundPIDs.length ? backgroundPIDs.join(', ') : '(none)'}`,
        `Process Group PGID: ${shell.pid ?? '(none)'}`,
      ].join('\n');
    }

    let returnDisplayMessage = '';
    if (this.config.getDebugMode()) {
      returnDisplayMessage = llmContent;
    } else {
      if (output.trim()) {
        returnDisplayMessage = output;
      } else {
        // Output is empty, let's provide a reason if the command failed or was cancelled
        if (signal.aborted) {
          returnDisplayMessage = 'Command cancelled by user.';
        } else if (processSignal) {
          returnDisplayMessage = `Command terminated by signal: ${processSignal}`;
        } else if (error) {
          // If error is not null, it's an Error object (or other truthy value)
          returnDisplayMessage = `Command failed: ${getErrorMessage(error)}`;
        } else if (code !== null && code !== 0) {
          returnDisplayMessage = `Command exited with code: ${code}`;
        }
        // If output is empty and command succeeded (code 0, no error/signal/abort),
        // returnDisplayMessage will remain empty, which is fine.
      }
    }

    const summarizeConfig = this.config.getSummarizeToolOutputConfig();
    if (summarizeConfig && summarizeConfig[this.name]) {
      const summary = await summarizeToolOutput(
        llmContent,
        this.config.getGeminiClient(),
        signal,
        summarizeConfig[this.name].tokenBudget,
      );
      return {
        llmContent: summary,
        returnDisplay: returnDisplayMessage,
      };
    }

    return {
      llmContent,
      returnDisplay: returnDisplayMessage,
    };
  }
}<|MERGE_RESOLUTION|>--- conflicted
+++ resolved
@@ -26,204 +26,62 @@
   isCommandAllowed,
   stripShellWrapper,
 } from '../utils/shell-utils.js';
+import { summarizeToolOutput } from '../utils/summarizer.js';
 
 export interface ShellToolParams {
+  /**
+   * The shell command to execute
+   */
   command: string;
+
+  /**
+   * Optional description of what this command does, used for confirmation prompts
+   */
   description?: string;
-  directory?: string;
 }
-import { spawn } from 'child_process';
-import { summarizeToolOutput } from '../utils/summarizer.js';
-
-const OUTPUT_UPDATE_INTERVAL_MS = 1000;
 
 export class ShellTool extends BaseTool<ShellToolParams, ToolResult> {
-  static Name: string = 'run_shell_command';
-  private allowlist: Set<string> = new Set();
-
-  constructor(private readonly config: Config) {
+  static readonly Name = 'shell_tool';
+
+  constructor(private config: Config) {
     super(
       ShellTool.Name,
-      'Shell',
-      `This tool executes a given shell command as \`bash -c <command>\`. Command can start background processes using \`&\`. Command is executed as a subprocess that leads its own process group. Command process group can be terminated as \`kill -- -PGID\` or signaled as \`kill -s SIGNAL -- -PGID\`.
-
-      The following information is returned:
-
-      Command: Executed command.
-      Directory: Directory (relative to project root) where command was executed, or \`(root)\`.
-      Stdout: Output on stdout stream. Can be \`(empty)\` or partial on error and for any unwaited background processes.
-      Stderr: Output on stderr stream. Can be \`(empty)\` or partial on error and for any unwaited background processes.
-      Error: Error or \`(none)\` if no error was reported for the subprocess.
-      Exit Code: Exit code or \`(none)\` if terminated by signal.
-      Signal: Signal number or \`(none)\` if no signal was received.
-      Background PIDs: List of background processes started or \`(none)\`.
-      Process Group PGID: Process group started or \`(none)\``,
+      'RunShellCommand',
+      'Execute a shell command within a secure sandboxed environment',
       Icon.Terminal,
       {
-        type: Type.OBJECT,
         properties: {
           command: {
+            description: 'The shell command to execute',
             type: Type.STRING,
-            description: 'Exact bash command to execute as `bash -c <command>`',
           },
           description: {
+            description:
+              'Optional description of what this command does, used for confirmation prompts',
             type: Type.STRING,
-            description:
-              'Brief description of the command for the user. Be specific and concise. Ideally a single sentence. Can be up to 3 sentences for clarity. No line breaks.',
-          },
-          directory: {
-            type: Type.STRING,
-            description:
-              '(OPTIONAL) Directory to run the command in, if not the project root directory. Must be relative to the project root directory and must already exist.',
           },
         },
         required: ['command'],
+        type: Type.OBJECT,
       },
-      false, // output is not markdown
-      true, // output can be updated
+      true,
     );
   }
 
-  getDescription(params: ShellToolParams): string {
+  /**
+   * Gets a user-friendly description of the shell command to execute.
+   *
+   * @param params The shell tool parameters
+   * @returns A formatted description of the command
+   */
+  formatCommand(params: ShellToolParams): string {
     let description = `${params.command}`;
-    // append optional [in directory]
-    // note description is needed even if validation fails due to absolute path
-    if (params.directory) {
-      description += ` [in ${params.directory}]`;
-    }
-    // append optional (description), replacing any line breaks with spaces
     if (params.description) {
       description += ` (${params.description.replace(/\n/g, ' ')})`;
     }
     return description;
   }
 
-<<<<<<< HEAD
-  /**
-   * Extracts the root command from a given shell command string.
-   * This is used to identify the base command for permission checks.
-   *
-   * @param command The shell command string to parse
-   * @returns The root command name, or undefined if it cannot be determined
-   * @example getCommandRoot("ls -la /tmp") returns "ls"
-   * @example getCommandRoot("git status && npm test") returns "git"
-   */
-  getCommandRoot(command: string): string | undefined {
-    return command
-      .trim() // remove leading and trailing whitespace
-      .replace(/[{}()]/g, '') // remove all grouping operators
-      .split(/[\s;&|]+/)[0] // split on any whitespace or separator or chaining operators and take first part
-      ?.split(/[/\\]/) // split on any path separators (or return undefined if previous line was undefined)
-      .pop(); // take last part and return command root (or undefined if previous line was empty)
-  }
-
-  /**
-   * Determines whether a given shell command is allowed to execute based on
-   * the tool's configuration including allowlists and blocklists.
-   *
-   * @param command The shell command string to validate
-   * @returns An object with 'allowed' boolean and optional 'reason' string if not allowed
-   */
-  isCommandAllowed(command: string): { allowed: boolean; reason?: string } {
-    // 0. Disallow command substitution
-    if (command.includes('$(') || command.includes('`')) {
-      return {
-        allowed: false,
-        reason:
-          'Command substitution using $() or backticks is not allowed for security reasons',
-      };
-    }
-
-    const SHELL_TOOL_NAMES = [ShellTool.name, ShellTool.Name];
-
-    const normalize = (cmd: string): string => cmd.trim().replace(/\s+/g, ' ');
-
-    /**
-     * Checks if a command string starts with a given prefix, ensuring it's a
-     * whole word match (i.e., followed by a space or it's an exact match).
-     * e.g., `isPrefixedBy('npm install', 'npm')` -> true
-     * e.g., `isPrefixedBy('npm', 'npm')` -> true
-     * e.g., `isPrefixedBy('npminstall', 'npm')` -> false
-     */
-    const isPrefixedBy = (cmd: string, prefix: string): boolean => {
-      if (!cmd.startsWith(prefix)) {
-        return false;
-      }
-      return cmd.length === prefix.length || cmd[prefix.length] === ' ';
-    };
-
-    /**
-     * Extracts and normalizes shell commands from a list of tool strings.
-     * e.g., 'ShellTool("ls -l")' becomes 'ls -l'
-     */
-    const extractCommands = (tools: string[]): string[] =>
-      tools.flatMap((tool) => {
-        for (const toolName of SHELL_TOOL_NAMES) {
-          if (tool.startsWith(`${toolName}(`) && tool.endsWith(')')) {
-            return [normalize(tool.slice(toolName.length + 1, -1))];
-          }
-        }
-        return [];
-      });
-
-    const coreTools = this.config.getCoreTools() || [];
-    const excludeTools = this.config.getExcludeTools() || [];
-
-    // 1. Check if the shell tool is globally disabled.
-    if (SHELL_TOOL_NAMES.some((name) => excludeTools.includes(name))) {
-      return {
-        allowed: false,
-        reason: 'Shell tool is globally disabled in configuration',
-      };
-    }
-
-    const blockedCommands = new Set(extractCommands(excludeTools));
-    const allowedCommands = new Set(extractCommands(coreTools));
-
-    const hasSpecificAllowedCommands = allowedCommands.size > 0;
-    const isWildcardAllowed = SHELL_TOOL_NAMES.some((name) =>
-      coreTools.includes(name),
-    );
-
-    const commandsToValidate = command.split(/&&|\|\||\||;/).map(normalize);
-
-    const blockedCommandsArr = [...blockedCommands];
-
-    for (const cmd of commandsToValidate) {
-      // 2. Check if the command is on the blocklist.
-      const isBlocked = blockedCommandsArr.some((blocked) =>
-        isPrefixedBy(cmd, blocked),
-      );
-      if (isBlocked) {
-        return {
-          allowed: false,
-          reason: `Command '${cmd}' is blocked by configuration`,
-        };
-      }
-
-      // 3. If in strict allow-list mode, check if the command is permitted.
-      const isStrictAllowlist =
-        hasSpecificAllowedCommands && !isWildcardAllowed;
-      const allowedCommandsArr = [...allowedCommands];
-      if (isStrictAllowlist) {
-        const isAllowed = allowedCommandsArr.some((allowed) =>
-          isPrefixedBy(cmd, allowed),
-        );
-        if (!isAllowed) {
-          return {
-            allowed: false,
-            reason: `Command '${cmd}' is not in the allowed commands list`,
-          };
-        }
-      }
-    }
-
-    // 4. If all checks pass, the command is allowed.
-    return { allowed: true };
-  }
-
-=======
->>>>>>> 3a224d49
   validateToolParams(params: ShellToolParams): string | null {
     const commandCheck = isCommandAllowed(params.command, this.config);
     if (!commandCheck.allowed) {
@@ -248,55 +106,27 @@
     if (!params.command.trim()) {
       return 'Command cannot be empty.';
     }
-    if (getCommandRoots(params.command).length === 0) {
-      return 'Could not identify command root to obtain permission from user.';
-    }
-    if (params.directory) {
-      if (path.isAbsolute(params.directory)) {
-        return 'Directory cannot be absolute. Must be relative to the project root directory.';
-      }
-      const directory = path.resolve(
-        this.config.getTargetDir(),
-        params.directory,
-      );
-      if (!fs.existsSync(directory)) {
-        return 'Directory must exist.';
-      }
-    }
 
     return null;
   }
 
   async shouldConfirmExecute(
     params: ShellToolParams,
-    _abortSignal: AbortSignal,
-  ): Promise<ToolCallConfirmationDetails | false> {
-    if (this.validateToolParams(params)) {
-      return false; // skip confirmation, execute call will fail immediately
-    }
-
-    const command = stripShellWrapper(params.command);
-    const rootCommands = [...new Set(getCommandRoots(command))];
-    const commandsToConfirm = rootCommands.filter(
-      (command) => !this.allowlist.has(command),
-    );
-
-    if (commandsToConfirm.length === 0) {
-      return false; // already approved and whitelisted
-    }
-
-    const confirmationDetails: ToolExecuteConfirmationDetails = {
+    signal: AbortSignal,
+  ): Promise<ToolExecuteConfirmationDetails | false> {
+    const commandRoots = getCommandRoots(params.command);
+    const uniqueRoots = [...new Set(commandRoots)];
+    const rootCommand = uniqueRoots.length === 1 ? uniqueRoots[0] : uniqueRoots.join(', ');
+    
+    return {
       type: 'exec',
-      title: 'Confirm Shell Command',
-      command: params.command,
-      rootCommand: commandsToConfirm.join(', '),
+      title: `Execute shell command`,
+      command: this.formatCommand(params),
+      rootCommand,
       onConfirm: async (outcome: ToolConfirmationOutcome) => {
-        if (outcome === ToolConfirmationOutcome.ProceedAlways) {
-          commandsToConfirm.forEach((command) => this.allowlist.add(command));
-        }
+        // This will be handled by the calling code
       },
     };
-    return confirmationDetails;
   }
 
   async execute(
@@ -304,241 +134,152 @@
     signal: AbortSignal,
     updateOutput?: (output: string) => void,
   ): Promise<ToolResult> {
-    const strippedCommand = stripShellWrapper(params.command);
-    const validationError = this.validateToolParams({
-      ...params,
-      command: strippedCommand,
-    });
-    if (validationError) {
+
+    try {
+      const isWindows = os.platform() === 'win32';
+      const shell = isWindows ? 'cmd.exe' : 'bash';
+      const shellArgs = isWindows
+        ? ['/c', params.command]
+        : ['-c', params.command];
+
+      const { execaCommandSync } = await import('execa');
+
+      let cleanedCommand = stripShellWrapper(params.command);
+      if (!isWindows) {
+        // On non-windows, wrap the command to capture the final working directory.
+        const pwdFileName = `shell_pwd_${crypto.randomBytes(6).toString('hex')}.tmp`;
+        const pwdFilePath = path.join(os.tmpdir(), pwdFileName);
+        // Ensure command ends with a separator before adding our own.
+        cleanedCommand = cleanedCommand.trim();
+        if (!cleanedCommand.endsWith(';') && !cleanedCommand.endsWith('&')) {
+          cleanedCommand += ';';
+        }
+        cleanedCommand = `{ ${cleanedCommand} }; __code=$?; pwd > "${pwdFilePath}"; exit $__code`;
+
+        try {
+          const result = execaCommandSync(
+            `${shell} ${shellArgs.map((arg) => `'${arg}'`).join(' ')} '${cleanedCommand}'`,
+            {
+              cwd: this.config.getTargetDir(),
+              env: {
+                ...process.env,
+                GEMINI_CLI: '1',
+              },
+              timeout: 1000 * 60 * 15, // 15 minutes
+              all: true,
+              shell: false,
+            },
+          );
+
+          // Read the captured PWD
+          let finalPwd = this.config.getTargetDir();
+          if (fs.existsSync(pwdFilePath)) {
+            try {
+              finalPwd = fs.readFileSync(pwdFilePath, 'utf8').trim();
+            } catch (readError) {
+              console.debug('Failed to read PWD file:', readError);
+            } finally {
+              // Clean up the temporary file
+              try {
+                fs.unlinkSync(pwdFilePath);
+              } catch (unlinkError) {
+                console.debug('Failed to unlink PWD file:', unlinkError);
+              }
+            }
+          }
+
+          const allOutput = stripAnsi(result.all || '');
+          let response = allOutput;
+
+          // Add warning if directory changed
+          if (finalPwd !== this.config.getTargetDir()) {
+            response = `WARNING: shell mode is stateless; the directory change to '${finalPwd}' will not persist.\n\n${response}`;
+          }
+
+          // Check if summarization is enabled for this tool
+          const summarizerConfig = this.config.getSummarizeToolOutputConfig();
+          const toolSummarizeConfig = summarizerConfig ? summarizerConfig[this.name] : undefined;
+          let llmContent = response;
+          
+          if (toolSummarizeConfig) {
+            const tokenBudget = toolSummarizeConfig.tokenBudget;
+            llmContent = await summarizeToolOutput(
+              response,
+              this.config.getGeminiClient(),
+              signal,
+              tokenBudget,
+            );
+          }
+          
+          return {
+            summary: `Executed command: ${params.command}`,
+            returnDisplay: response,
+            llmContent,
+          };
+        } catch (error) {
+          // Clean up PWD file on error
+          if (fs.existsSync(pwdFilePath)) {
+            try {
+              fs.unlinkSync(pwdFilePath);
+            } catch (unlinkError) {
+              console.debug('Failed to unlink PWD file:', unlinkError);
+            }
+          }
+          throw error; // Re-throw to be caught by outer try-catch
+        }
+      } else {
+        // Windows path
+        const result = execaCommandSync(
+          `${shell} ${shellArgs.map((arg) => `"${arg}"`).join(' ')} "${cleanedCommand}"`,
+          {
+            cwd: this.config.getTargetDir(),
+            env: {
+              ...process.env,
+              GEMINI_CLI: '1',
+            },
+            timeout: 1000 * 60 * 15, // 15 minutes
+            all: true,
+            shell: false,
+          },
+        );
+
+        const allOutput = stripAnsi(result.all || '');
+        // Check if summarization is enabled for this tool
+        const summarizerConfig = this.config.getSummarizeToolOutputConfig();
+        const toolSummarizeConfig = summarizerConfig ? summarizerConfig[this.name] : undefined;
+        let llmContent = allOutput;
+        
+        if (toolSummarizeConfig) {
+          const tokenBudget = toolSummarizeConfig.tokenBudget;
+          llmContent = await summarizeToolOutput(
+            allOutput,
+            this.config.getGeminiClient(),
+            signal,
+            tokenBudget,
+          );
+        }
+        
+        return {
+          summary: `Executed command: ${params.command}`,
+          returnDisplay: allOutput,
+          llmContent,
+        };
+      }
+    } catch (error) {
+      let errorMessage = getErrorMessage(error);
+      // Check if error has execa-specific properties
+      if (error && typeof error === 'object' && 'all' in error) {
+        const execaError = error as { all?: string };
+        if (execaError.all) {
+          const allOutput = stripAnsi(execaError.all);
+          errorMessage += `\nOutput:\n${allOutput}`;
+        }
+      }
       return {
-        llmContent: validationError,
-        returnDisplay: validationError,
+        summary: `Command failed: ${params.command}`,
+        llmContent: errorMessage,
+        returnDisplay: errorMessage,
       };
     }
-
-    if (signal.aborted) {
-      return {
-        llmContent: 'Command was cancelled by user before it could start.',
-        returnDisplay: 'Command cancelled by user.',
-      };
-    }
-
-    const isWindows = os.platform() === 'win32';
-    const tempFileName = `shell_pgrep_${crypto
-      .randomBytes(6)
-      .toString('hex')}.tmp`;
-    const tempFilePath = path.join(os.tmpdir(), tempFileName);
-
-    // pgrep is not available on Windows, so we can't get background PIDs
-    const commandToExecute = isWindows
-      ? strippedCommand
-      : (() => {
-          // wrap command to append subprocess pids (via pgrep) to temporary file
-          let command = strippedCommand.trim();
-          if (!command.endsWith('&')) command += ';';
-          return `{ ${command} }; __code=$?; pgrep -g 0 >${tempFilePath} 2>&1; exit $__code;`;
-        })();
-
-    // spawn command in specified directory (or project root if not specified)
-    const shell = isWindows
-      ? spawn('cmd.exe', ['/c', commandToExecute], {
-          stdio: ['ignore', 'pipe', 'pipe'],
-          // detached: true, // ensure subprocess starts its own process group (esp. in Linux)
-          cwd: path.resolve(this.config.getTargetDir(), params.directory || ''),
-          env: {
-            ...process.env,
-            GEMINI_CLI: '1',
-          },
-        })
-      : spawn('bash', ['-c', commandToExecute], {
-          stdio: ['ignore', 'pipe', 'pipe'],
-          detached: true, // ensure subprocess starts its own process group (esp. in Linux)
-          cwd: path.resolve(this.config.getTargetDir(), params.directory || ''),
-          env: {
-            ...process.env,
-            GEMINI_CLI: '1',
-          },
-        });
-
-    let exited = false;
-    let stdout = '';
-    let output = '';
-    let lastUpdateTime = Date.now();
-
-    const appendOutput = (str: string) => {
-      output += str;
-      if (
-        updateOutput &&
-        Date.now() - lastUpdateTime > OUTPUT_UPDATE_INTERVAL_MS
-      ) {
-        updateOutput(output);
-        lastUpdateTime = Date.now();
-      }
-    };
-
-    shell.stdout.on('data', (data: Buffer) => {
-      // continue to consume post-exit for background processes
-      // removing listeners can overflow OS buffer and block subprocesses
-      // destroying (e.g. shell.stdout.destroy()) can terminate subprocesses via SIGPIPE
-      if (!exited) {
-        const str = stripAnsi(data.toString());
-        stdout += str;
-        appendOutput(str);
-      }
-    });
-
-    let stderr = '';
-    shell.stderr.on('data', (data: Buffer) => {
-      if (!exited) {
-        const str = stripAnsi(data.toString());
-        stderr += str;
-        appendOutput(str);
-      }
-    });
-
-    let error: Error | null = null;
-    shell.on('error', (err: Error) => {
-      error = err;
-      // remove wrapper from user's command in error message
-      error.message = error.message.replace(commandToExecute, params.command);
-    });
-
-    let code: number | null = null;
-    let processSignal: NodeJS.Signals | null = null;
-    const exitHandler = (
-      _code: number | null,
-      _signal: NodeJS.Signals | null,
-    ) => {
-      exited = true;
-      code = _code;
-      processSignal = _signal;
-    };
-    shell.on('exit', exitHandler);
-
-    const abortHandler = async () => {
-      if (shell.pid && !exited) {
-        if (os.platform() === 'win32') {
-          // For Windows, use taskkill to kill the process tree
-          spawn('taskkill', ['/pid', shell.pid.toString(), '/f', '/t']);
-        } else {
-          try {
-            // attempt to SIGTERM process group (negative PID)
-            // fall back to SIGKILL (to group) after 200ms
-            process.kill(-shell.pid, 'SIGTERM');
-            await new Promise((resolve) => setTimeout(resolve, 200));
-            if (shell.pid && !exited) {
-              process.kill(-shell.pid, 'SIGKILL');
-            }
-          } catch (_e) {
-            // if group kill fails, fall back to killing just the main process
-            try {
-              if (shell.pid) {
-                shell.kill('SIGKILL');
-              }
-            } catch (_e) {
-              console.error(`failed to kill shell process ${shell.pid}: ${_e}`);
-            }
-          }
-        }
-      }
-    };
-    signal.addEventListener('abort', abortHandler);
-
-    // wait for the shell to exit
-    try {
-      await new Promise((resolve) => shell.on('exit', resolve));
-    } finally {
-      signal.removeEventListener('abort', abortHandler);
-    }
-
-    // parse pids (pgrep output) from temporary file and remove it
-    const backgroundPIDs: number[] = [];
-    if (os.platform() !== 'win32') {
-      if (fs.existsSync(tempFilePath)) {
-        const pgrepLines = fs
-          .readFileSync(tempFilePath, 'utf8')
-          .split('\n')
-          .filter(Boolean);
-        for (const line of pgrepLines) {
-          if (!/^\d+$/.test(line)) {
-            console.error(`pgrep: ${line}`);
-          }
-          const pid = Number(line);
-          // exclude the shell subprocess pid
-          if (pid !== shell.pid) {
-            backgroundPIDs.push(pid);
-          }
-        }
-        fs.unlinkSync(tempFilePath);
-      } else {
-        if (!signal.aborted) {
-          console.error('missing pgrep output');
-        }
-      }
-    }
-
-    let llmContent = '';
-    if (signal.aborted) {
-      llmContent = 'Command was cancelled by user before it could complete.';
-      if (output.trim()) {
-        llmContent += ` Below is the output (on stdout and stderr) before it was cancelled:\n${output}`;
-      } else {
-        llmContent += ' There was no output before it was cancelled.';
-      }
-    } else {
-      llmContent = [
-        `Command: ${params.command}`,
-        `Directory: ${params.directory || '(root)'}`,
-        `Stdout: ${stdout || '(empty)'}`,
-        `Stderr: ${stderr || '(empty)'}`,
-        `Error: ${error ?? '(none)'}`,
-        `Exit Code: ${code ?? '(none)'}`,
-        `Signal: ${processSignal ?? '(none)'}`,
-        `Background PIDs: ${backgroundPIDs.length ? backgroundPIDs.join(', ') : '(none)'}`,
-        `Process Group PGID: ${shell.pid ?? '(none)'}`,
-      ].join('\n');
-    }
-
-    let returnDisplayMessage = '';
-    if (this.config.getDebugMode()) {
-      returnDisplayMessage = llmContent;
-    } else {
-      if (output.trim()) {
-        returnDisplayMessage = output;
-      } else {
-        // Output is empty, let's provide a reason if the command failed or was cancelled
-        if (signal.aborted) {
-          returnDisplayMessage = 'Command cancelled by user.';
-        } else if (processSignal) {
-          returnDisplayMessage = `Command terminated by signal: ${processSignal}`;
-        } else if (error) {
-          // If error is not null, it's an Error object (or other truthy value)
-          returnDisplayMessage = `Command failed: ${getErrorMessage(error)}`;
-        } else if (code !== null && code !== 0) {
-          returnDisplayMessage = `Command exited with code: ${code}`;
-        }
-        // If output is empty and command succeeded (code 0, no error/signal/abort),
-        // returnDisplayMessage will remain empty, which is fine.
-      }
-    }
-
-    const summarizeConfig = this.config.getSummarizeToolOutputConfig();
-    if (summarizeConfig && summarizeConfig[this.name]) {
-      const summary = await summarizeToolOutput(
-        llmContent,
-        this.config.getGeminiClient(),
-        signal,
-        summarizeConfig[this.name].tokenBudget,
-      );
-      return {
-        llmContent: summary,
-        returnDisplay: returnDisplayMessage,
-      };
-    }
-
-    return {
-      llmContent,
-      returnDisplay: returnDisplayMessage,
-    };
   }
 }