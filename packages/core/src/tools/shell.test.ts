/**
 * @license
 * Copyright 2025 Google LLC
 * SPDX-License-Identifier: Apache-2.0
 */

import { expect, describe, it, vi, beforeEach } from 'vitest';
import { ShellTool } from './shell.js';
import { Config } from '../config/config.js';
import * as summarizer from '../utils/summarizer.js';
import { GeminiClient } from '../core/client.js';
<<<<<<< HEAD

describe('ShellTool', () => {
  it('should allow a command if no restrictions are provided', async () => {
    const config = {
      getCoreTools: () => undefined,
      getExcludeTools: () => undefined,
    } as Config;
    const shellTool = new ShellTool(config);
    const result = shellTool.isCommandAllowed('ls -l');
    expect(result.allowed).toBe(true);
  });

  it('should allow a command if it is in the allowed list', async () => {
    const config = {
      getCoreTools: () => ['ShellTool(ls -l)'],
      getExcludeTools: () => undefined,
    } as unknown as Config;
    const shellTool = new ShellTool(config);
    const result = shellTool.isCommandAllowed('ls -l');
    expect(result.allowed).toBe(true);
  });

  it('should block a command if it is not in the allowed list', async () => {
    const config = {
      getCoreTools: () => ['ShellTool(ls -l)'],
      getExcludeTools: () => undefined,
    } as unknown as Config;
    const shellTool = new ShellTool(config);
    const result = shellTool.isCommandAllowed('rm -rf /');
    expect(result.allowed).toBe(false);
    expect(result.reason).toBe(
      "Command 'rm -rf /' is not in the allowed commands list",
    );
  });

  it('should block a command if it is in the blocked list', async () => {
    const config = {
      getCoreTools: () => undefined,
      getExcludeTools: () => ['ShellTool(rm -rf /)'],
    } as unknown as Config;
    const shellTool = new ShellTool(config);
    const result = shellTool.isCommandAllowed('rm -rf /');
    expect(result.allowed).toBe(false);
    expect(result.reason).toBe(
      "Command 'rm -rf /' is blocked by configuration",
    );
  });

  it('should allow a command if it is not in the blocked list', async () => {
    const config = {
      getCoreTools: () => undefined,
      getExcludeTools: () => ['ShellTool(rm -rf /)'],
    } as unknown as Config;
    const shellTool = new ShellTool(config);
    const result = shellTool.isCommandAllowed('ls -l');
    expect(result.allowed).toBe(true);
  });

  it('should block a command if it is in both the allowed and blocked lists', async () => {
    const config = {
      getCoreTools: () => ['ShellTool(rm -rf /)'],
      getExcludeTools: () => ['ShellTool(rm -rf /)'],
    } as unknown as Config;
    const shellTool = new ShellTool(config);
    const result = shellTool.isCommandAllowed('rm -rf /');
    expect(result.allowed).toBe(false);
    expect(result.reason).toBe(
      "Command 'rm -rf /' is blocked by configuration",
    );
  });

  it('should allow any command when ShellTool is in coreTools without specific commands', async () => {
    const config = {
      getCoreTools: () => ['ShellTool'],
      getExcludeTools: () => [],
    } as unknown as Config;
    const shellTool = new ShellTool(config);
    const result = shellTool.isCommandAllowed('any command');
    expect(result.allowed).toBe(true);
  });

  it('should block any command when ShellTool is in excludeTools without specific commands', async () => {
    const config = {
      getCoreTools: () => [],
      getExcludeTools: () => ['ShellTool'],
    } as unknown as Config;
    const shellTool = new ShellTool(config);
    const result = shellTool.isCommandAllowed('any command');
    expect(result.allowed).toBe(false);
    expect(result.reason).toBe(
      'Shell tool is globally disabled in configuration',
    );
  });

  it('should allow a command if it is in the allowed list using the public-facing name', async () => {
    const config = {
      getCoreTools: () => ['run_shell_command(ls -l)'],
      getExcludeTools: () => undefined,
    } as unknown as Config;
    const shellTool = new ShellTool(config);
    const result = shellTool.isCommandAllowed('ls -l');
    expect(result.allowed).toBe(true);
  });

  it('should block a command if it is in the blocked list using the public-facing name', async () => {
    const config = {
      getCoreTools: () => undefined,
      getExcludeTools: () => ['run_shell_command(rm -rf /)'],
    } as unknown as Config;
    const shellTool = new ShellTool(config);
    const result = shellTool.isCommandAllowed('rm -rf /');
    expect(result.allowed).toBe(false);
    expect(result.reason).toBe(
      "Command 'rm -rf /' is blocked by configuration",
    );
  });

  it('should block any command when ShellTool is in excludeTools using the public-facing name', async () => {
    const config = {
      getCoreTools: () => [],
      getExcludeTools: () => ['run_shell_command'],
    } as unknown as Config;
    const shellTool = new ShellTool(config);
    const result = shellTool.isCommandAllowed('any command');
    expect(result.allowed).toBe(false);
    expect(result.reason).toBe(
      'Shell tool is globally disabled in configuration',
    );
  });

  it('should block any command if coreTools contains an empty ShellTool command list using the public-facing name', async () => {
    const config = {
      getCoreTools: () => ['run_shell_command()'],
      getExcludeTools: () => [],
    } as unknown as Config;
    const shellTool = new ShellTool(config);
    const result = shellTool.isCommandAllowed('any command');
    expect(result.allowed).toBe(false);
    expect(result.reason).toBe(
      "Command 'any command' is not in the allowed commands list",
    );
  });

  it('should block any command if coreTools contains an empty ShellTool command list', async () => {
    const config = {
      getCoreTools: () => ['ShellTool()'],
      getExcludeTools: () => [],
    } as unknown as Config;
    const shellTool = new ShellTool(config);
    const result = shellTool.isCommandAllowed('any command');
    expect(result.allowed).toBe(false);
    expect(result.reason).toBe(
      "Command 'any command' is not in the allowed commands list",
    );
  });

  it('should block a command with extra whitespace if it is in the blocked list', async () => {
    const config = {
      getCoreTools: () => undefined,
      getExcludeTools: () => ['ShellTool(rm -rf /)'],
    } as unknown as Config;
    const shellTool = new ShellTool(config);
    const result = shellTool.isCommandAllowed(' rm  -rf  / ');
    expect(result.allowed).toBe(false);
    expect(result.reason).toBe(
      "Command 'rm -rf /' is blocked by configuration",
    );
  });

  it('should allow any command when ShellTool is present with specific commands', async () => {
    const config = {
      getCoreTools: () => ['ShellTool', 'ShellTool(ls)'],
      getExcludeTools: () => [],
    } as unknown as Config;
    const shellTool = new ShellTool(config);
    const result = shellTool.isCommandAllowed('any command');
    expect(result.allowed).toBe(true);
  });

  it('should block a command on the blocklist even with a wildcard allow', async () => {
    const config = {
      getCoreTools: () => ['ShellTool'],
      getExcludeTools: () => ['ShellTool(rm -rf /)'],
    } as unknown as Config;
    const shellTool = new ShellTool(config);
    const result = shellTool.isCommandAllowed('rm -rf /');
    expect(result.allowed).toBe(false);
    expect(result.reason).toBe(
      "Command 'rm -rf /' is blocked by configuration",
    );
  });

  it('should allow a command that starts with an allowed command prefix', async () => {
    const config = {
      getCoreTools: () => ['ShellTool(gh issue edit)'],
      getExcludeTools: () => [],
    } as unknown as Config;
    const shellTool = new ShellTool(config);
    const result = shellTool.isCommandAllowed(
      'gh issue edit 1 --add-label "kind/feature"',
    );
    expect(result.allowed).toBe(true);
  });

  it('should allow a command that starts with an allowed command prefix using the public-facing name', async () => {
    const config = {
      getCoreTools: () => ['run_shell_command(gh issue edit)'],
      getExcludeTools: () => [],
    } as unknown as Config;
    const shellTool = new ShellTool(config);
    const result = shellTool.isCommandAllowed(
      'gh issue edit 1 --add-label "kind/feature"',
    );
    expect(result.allowed).toBe(true);
  });

  it('should not allow a command that starts with an allowed command prefix but is chained with another command', async () => {
    const config = {
      getCoreTools: () => ['run_shell_command(gh issue edit)'],
      getExcludeTools: () => [],
    } as unknown as Config;
    const shellTool = new ShellTool(config);
    const result = shellTool.isCommandAllowed('gh issue edit&&rm -rf /');
    expect(result.allowed).toBe(false);
    expect(result.reason).toBe(
      "Command 'rm -rf /' is not in the allowed commands list",
    );
  });

  it('should not allow a command that is a prefix of an allowed command', async () => {
    const config = {
      getCoreTools: () => ['run_shell_command(gh issue edit)'],
      getExcludeTools: () => [],
    } as unknown as Config;
    const shellTool = new ShellTool(config);
    const result = shellTool.isCommandAllowed('gh issue');
    expect(result.allowed).toBe(false);
    expect(result.reason).toBe(
      "Command 'gh issue' is not in the allowed commands list",
    );
  });

  it('should not allow a command that is a prefix of a blocked command', async () => {
    const config = {
      getCoreTools: () => [],
      getExcludeTools: () => ['run_shell_command(gh issue edit)'],
    } as unknown as Config;
    const shellTool = new ShellTool(config);
    const result = shellTool.isCommandAllowed('gh issue');
    expect(result.allowed).toBe(true);
  });

  it('should not allow a command that is chained with a pipe', async () => {
    const config = {
      getCoreTools: () => ['run_shell_command(gh issue list)'],
      getExcludeTools: () => [],
    } as unknown as Config;
    const shellTool = new ShellTool(config);
    const result = shellTool.isCommandAllowed('gh issue list | rm -rf /');
    expect(result.allowed).toBe(false);
    expect(result.reason).toBe(
      "Command 'rm -rf /' is not in the allowed commands list",
    );
  });

  it('should not allow a command that is chained with a semicolon', async () => {
    const config = {
      getCoreTools: () => ['run_shell_command(gh issue list)'],
      getExcludeTools: () => [],
    } as unknown as Config;
    const shellTool = new ShellTool(config);
    const result = shellTool.isCommandAllowed('gh issue list; rm -rf /');
    expect(result.allowed).toBe(false);
    expect(result.reason).toBe(
      "Command 'rm -rf /' is not in the allowed commands list",
    );
  });

  it('should block a chained command if any part is blocked', async () => {
    const config = {
      getCoreTools: () => ['run_shell_command(echo "hello")'],
      getExcludeTools: () => ['run_shell_command(rm)'],
    } as unknown as Config;
    const shellTool = new ShellTool(config);
    const result = shellTool.isCommandAllowed('echo "hello" && rm -rf /');
    expect(result.allowed).toBe(false);
    expect(result.reason).toBe(
      "Command 'rm -rf /' is blocked by configuration",
    );
  });

  it('should block a command if its prefix is on the blocklist, even if the command itself is on the allowlist', async () => {
    const config = {
      getCoreTools: () => ['run_shell_command(git push)'],
      getExcludeTools: () => ['run_shell_command(git)'],
    } as unknown as Config;
    const shellTool = new ShellTool(config);
    const result = shellTool.isCommandAllowed('git push');
    expect(result.allowed).toBe(false);
    expect(result.reason).toBe(
      "Command 'git push' is blocked by configuration",
    );
  });

  it('should be case-sensitive in its matching', async () => {
    const config = {
      getCoreTools: () => ['run_shell_command(echo)'],
      getExcludeTools: () => [],
    } as unknown as Config;
    const shellTool = new ShellTool(config);
    const result = shellTool.isCommandAllowed('ECHO "hello"');
    expect(result.allowed).toBe(false);
    expect(result.reason).toBe(
      'Command \'ECHO "hello"\' is not in the allowed commands list',
    );
  });

  it('should correctly handle commands with extra whitespace around chaining operators', async () => {
    const config = {
      getCoreTools: () => ['run_shell_command(ls -l)'],
      getExcludeTools: () => ['run_shell_command(rm)'],
    } as unknown as Config;
    const shellTool = new ShellTool(config);
    const result = shellTool.isCommandAllowed('ls -l  ;  rm -rf /');
    expect(result.allowed).toBe(false);
    expect(result.reason).toBe(
      "Command 'rm -rf /' is blocked by configuration",
    );
  });

  it('should allow a chained command if all parts are allowed', async () => {
    const config = {
      getCoreTools: () => [
        'run_shell_command(echo)',
        'run_shell_command(ls -l)',
      ],
      getExcludeTools: () => [],
    } as unknown as Config;
    const shellTool = new ShellTool(config);
    const result = shellTool.isCommandAllowed('echo "hello" && ls -l');
    expect(result.allowed).toBe(true);
  });

  it('should block a command with command substitution using backticks', async () => {
    const config = {
      getCoreTools: () => ['run_shell_command(echo)'],
      getExcludeTools: () => [],
    } as unknown as Config;
    const shellTool = new ShellTool(config);
    const result = shellTool.isCommandAllowed('echo `rm -rf /`');
    expect(result.allowed).toBe(false);
    expect(result.reason).toBe(
      'Command substitution using $() or backticks is not allowed for security reasons',
    );
  });

  it('should block a command with command substitution using $()', async () => {
    const config = {
      getCoreTools: () => ['run_shell_command(echo)'],
      getExcludeTools: () => [],
    } as unknown as Config;
    const shellTool = new ShellTool(config);
    const result = shellTool.isCommandAllowed('echo $(rm -rf /)');
    expect(result.allowed).toBe(false);
    expect(result.reason).toBe(
      'Command substitution using $() or backticks is not allowed for security reasons',
    );
  });

  it('should allow a command with I/O redirection', async () => {
    const config = {
      getCoreTools: () => ['run_shell_command(echo)'],
      getExcludeTools: () => [],
    } as unknown as Config;
    const shellTool = new ShellTool(config);
    const result = shellTool.isCommandAllowed('echo "hello" > file.txt');
    expect(result.allowed).toBe(true);
  });

  it('should not allow a command that is chained with a double pipe', async () => {
    const config = {
      getCoreTools: () => ['run_shell_command(gh issue list)'],
      getExcludeTools: () => [],
    } as unknown as Config;
    const shellTool = new ShellTool(config);
    const result = shellTool.isCommandAllowed('gh issue list || rm -rf /');
    expect(result.allowed).toBe(false);
    expect(result.reason).toBe(
      "Command 'rm -rf /' is not in the allowed commands list",
    );
  });
});
=======
import { ToolExecuteConfirmationDetails } from './tools.js';
import os from 'os';
>>>>>>> 3a224d49

describe('ShellTool Bug Reproduction', () => {
  let shellTool: ShellTool;
  let config: Config;

  beforeEach(() => {
    config = {
      getCoreTools: () => undefined,
      getExcludeTools: () => undefined,
      getDebugMode: () => false,
      getGeminiClient: () => ({}) as GeminiClient,
      getTargetDir: () => '.',
      getSummarizeToolOutputConfig: () => ({
        [shellTool.name]: {},
      }),
    } as unknown as Config;
    shellTool = new ShellTool(config);
  });

  it('should not let the summarizer override the return display', async () => {
    const summarizeSpy = vi
      .spyOn(summarizer, 'summarizeToolOutput')
      .mockResolvedValue('summarized output');

    const abortSignal = new AbortController().signal;
    const result = await shellTool.execute(
      { command: 'echo hello' },
      abortSignal,
      () => {},
    );

    expect(result.returnDisplay).toBe('hello' + os.EOL);
    expect(result.llmContent).toBe('summarized output');
    expect(summarizeSpy).toHaveBeenCalled();
  });

  it('should not call summarizer if disabled in config', async () => {
    config = {
      getCoreTools: () => undefined,
      getExcludeTools: () => undefined,
      getDebugMode: () => false,
      getGeminiClient: () => ({}) as GeminiClient,
      getTargetDir: () => '.',
      getSummarizeToolOutputConfig: () => ({}),
    } as unknown as Config;
    shellTool = new ShellTool(config);

    const summarizeSpy = vi
      .spyOn(summarizer, 'summarizeToolOutput')
      .mockResolvedValue('summarized output');

    const abortSignal = new AbortController().signal;
    const result = await shellTool.execute(
      { command: 'echo hello' },
      abortSignal,
      () => {},
    );

    expect(result.returnDisplay).toBe('hello' + os.EOL);
    expect(result.llmContent).not.toBe('summarized output');
    expect(summarizeSpy).not.toHaveBeenCalled();
  });

  it('should pass token budget to summarizer', async () => {
    config = {
      getCoreTools: () => undefined,
      getExcludeTools: () => undefined,
      getDebugMode: () => false,
      getGeminiClient: () => ({}) as GeminiClient,
      getTargetDir: () => '.',
      getSummarizeToolOutputConfig: () => ({
        [shellTool.name]: { tokenBudget: 1000 },
      }),
    } as unknown as Config;
    shellTool = new ShellTool(config);

    const summarizeSpy = vi
      .spyOn(summarizer, 'summarizeToolOutput')
      .mockResolvedValue('summarized output');

    const abortSignal = new AbortController().signal;
    await shellTool.execute({ command: 'echo "hello"' }, abortSignal, () => {});

    expect(summarizeSpy).toHaveBeenCalledWith(
      expect.any(String),
      expect.any(Object),
      expect.any(Object),
      1000,
    );
  });

  it('should use default token budget if not specified', async () => {
    config = {
      getCoreTools: () => undefined,
      getExcludeTools: () => undefined,
      getDebugMode: () => false,
      getGeminiClient: () => ({}) as GeminiClient,
      getTargetDir: () => '.',
      getSummarizeToolOutputConfig: () => ({
        [shellTool.name]: {},
      }),
    } as unknown as Config;
    shellTool = new ShellTool(config);

    const summarizeSpy = vi
      .spyOn(summarizer, 'summarizeToolOutput')
      .mockResolvedValue('summarized output');

    const abortSignal = new AbortController().signal;
    await shellTool.execute({ command: 'echo "hello"' }, abortSignal, () => {});

    expect(summarizeSpy).toHaveBeenCalledWith(
      expect.any(String),
      expect.any(Object),
      expect.any(Object),
      undefined,
    );
  });

  it('should pass GEMINI_CLI environment variable to executed commands', async () => {
    config = {
      getCoreTools: () => undefined,
      getExcludeTools: () => undefined,
      getDebugMode: () => false,
      getGeminiClient: () => ({}) as GeminiClient,
      getTargetDir: () => '.',
      getSummarizeToolOutputConfig: () => ({}),
    } as unknown as Config;
    shellTool = new ShellTool(config);

    const abortSignal = new AbortController().signal;
    const result = await shellTool.execute(
      { command: 'echo "$GEMINI_CLI"' },
      abortSignal,
      () => {},
    );

    expect(result.returnDisplay).toBe('1' + os.EOL);
  });
});

describe('shouldConfirmExecute', () => {
  it('should de-duplicate command roots before asking for confirmation', async () => {
    const shellTool = new ShellTool({
      getCoreTools: () => ['run_shell_command'],
      getExcludeTools: () => [],
    } as unknown as Config);
    const result = (await shellTool.shouldConfirmExecute(
      {
        command: 'git status && git log',
      },
      new AbortController().signal,
    )) as ToolExecuteConfirmationDetails;
    expect(result.rootCommand).toEqual('git');
  });
});<|MERGE_RESOLUTION|>--- conflicted
+++ resolved
@@ -9,403 +9,9 @@
 import { Config } from '../config/config.js';
 import * as summarizer from '../utils/summarizer.js';
 import { GeminiClient } from '../core/client.js';
-<<<<<<< HEAD
-
-describe('ShellTool', () => {
-  it('should allow a command if no restrictions are provided', async () => {
-    const config = {
-      getCoreTools: () => undefined,
-      getExcludeTools: () => undefined,
-    } as Config;
-    const shellTool = new ShellTool(config);
-    const result = shellTool.isCommandAllowed('ls -l');
-    expect(result.allowed).toBe(true);
-  });
-
-  it('should allow a command if it is in the allowed list', async () => {
-    const config = {
-      getCoreTools: () => ['ShellTool(ls -l)'],
-      getExcludeTools: () => undefined,
-    } as unknown as Config;
-    const shellTool = new ShellTool(config);
-    const result = shellTool.isCommandAllowed('ls -l');
-    expect(result.allowed).toBe(true);
-  });
-
-  it('should block a command if it is not in the allowed list', async () => {
-    const config = {
-      getCoreTools: () => ['ShellTool(ls -l)'],
-      getExcludeTools: () => undefined,
-    } as unknown as Config;
-    const shellTool = new ShellTool(config);
-    const result = shellTool.isCommandAllowed('rm -rf /');
-    expect(result.allowed).toBe(false);
-    expect(result.reason).toBe(
-      "Command 'rm -rf /' is not in the allowed commands list",
-    );
-  });
-
-  it('should block a command if it is in the blocked list', async () => {
-    const config = {
-      getCoreTools: () => undefined,
-      getExcludeTools: () => ['ShellTool(rm -rf /)'],
-    } as unknown as Config;
-    const shellTool = new ShellTool(config);
-    const result = shellTool.isCommandAllowed('rm -rf /');
-    expect(result.allowed).toBe(false);
-    expect(result.reason).toBe(
-      "Command 'rm -rf /' is blocked by configuration",
-    );
-  });
-
-  it('should allow a command if it is not in the blocked list', async () => {
-    const config = {
-      getCoreTools: () => undefined,
-      getExcludeTools: () => ['ShellTool(rm -rf /)'],
-    } as unknown as Config;
-    const shellTool = new ShellTool(config);
-    const result = shellTool.isCommandAllowed('ls -l');
-    expect(result.allowed).toBe(true);
-  });
-
-  it('should block a command if it is in both the allowed and blocked lists', async () => {
-    const config = {
-      getCoreTools: () => ['ShellTool(rm -rf /)'],
-      getExcludeTools: () => ['ShellTool(rm -rf /)'],
-    } as unknown as Config;
-    const shellTool = new ShellTool(config);
-    const result = shellTool.isCommandAllowed('rm -rf /');
-    expect(result.allowed).toBe(false);
-    expect(result.reason).toBe(
-      "Command 'rm -rf /' is blocked by configuration",
-    );
-  });
-
-  it('should allow any command when ShellTool is in coreTools without specific commands', async () => {
-    const config = {
-      getCoreTools: () => ['ShellTool'],
-      getExcludeTools: () => [],
-    } as unknown as Config;
-    const shellTool = new ShellTool(config);
-    const result = shellTool.isCommandAllowed('any command');
-    expect(result.allowed).toBe(true);
-  });
-
-  it('should block any command when ShellTool is in excludeTools without specific commands', async () => {
-    const config = {
-      getCoreTools: () => [],
-      getExcludeTools: () => ['ShellTool'],
-    } as unknown as Config;
-    const shellTool = new ShellTool(config);
-    const result = shellTool.isCommandAllowed('any command');
-    expect(result.allowed).toBe(false);
-    expect(result.reason).toBe(
-      'Shell tool is globally disabled in configuration',
-    );
-  });
-
-  it('should allow a command if it is in the allowed list using the public-facing name', async () => {
-    const config = {
-      getCoreTools: () => ['run_shell_command(ls -l)'],
-      getExcludeTools: () => undefined,
-    } as unknown as Config;
-    const shellTool = new ShellTool(config);
-    const result = shellTool.isCommandAllowed('ls -l');
-    expect(result.allowed).toBe(true);
-  });
-
-  it('should block a command if it is in the blocked list using the public-facing name', async () => {
-    const config = {
-      getCoreTools: () => undefined,
-      getExcludeTools: () => ['run_shell_command(rm -rf /)'],
-    } as unknown as Config;
-    const shellTool = new ShellTool(config);
-    const result = shellTool.isCommandAllowed('rm -rf /');
-    expect(result.allowed).toBe(false);
-    expect(result.reason).toBe(
-      "Command 'rm -rf /' is blocked by configuration",
-    );
-  });
-
-  it('should block any command when ShellTool is in excludeTools using the public-facing name', async () => {
-    const config = {
-      getCoreTools: () => [],
-      getExcludeTools: () => ['run_shell_command'],
-    } as unknown as Config;
-    const shellTool = new ShellTool(config);
-    const result = shellTool.isCommandAllowed('any command');
-    expect(result.allowed).toBe(false);
-    expect(result.reason).toBe(
-      'Shell tool is globally disabled in configuration',
-    );
-  });
-
-  it('should block any command if coreTools contains an empty ShellTool command list using the public-facing name', async () => {
-    const config = {
-      getCoreTools: () => ['run_shell_command()'],
-      getExcludeTools: () => [],
-    } as unknown as Config;
-    const shellTool = new ShellTool(config);
-    const result = shellTool.isCommandAllowed('any command');
-    expect(result.allowed).toBe(false);
-    expect(result.reason).toBe(
-      "Command 'any command' is not in the allowed commands list",
-    );
-  });
-
-  it('should block any command if coreTools contains an empty ShellTool command list', async () => {
-    const config = {
-      getCoreTools: () => ['ShellTool()'],
-      getExcludeTools: () => [],
-    } as unknown as Config;
-    const shellTool = new ShellTool(config);
-    const result = shellTool.isCommandAllowed('any command');
-    expect(result.allowed).toBe(false);
-    expect(result.reason).toBe(
-      "Command 'any command' is not in the allowed commands list",
-    );
-  });
-
-  it('should block a command with extra whitespace if it is in the blocked list', async () => {
-    const config = {
-      getCoreTools: () => undefined,
-      getExcludeTools: () => ['ShellTool(rm -rf /)'],
-    } as unknown as Config;
-    const shellTool = new ShellTool(config);
-    const result = shellTool.isCommandAllowed(' rm  -rf  / ');
-    expect(result.allowed).toBe(false);
-    expect(result.reason).toBe(
-      "Command 'rm -rf /' is blocked by configuration",
-    );
-  });
-
-  it('should allow any command when ShellTool is present with specific commands', async () => {
-    const config = {
-      getCoreTools: () => ['ShellTool', 'ShellTool(ls)'],
-      getExcludeTools: () => [],
-    } as unknown as Config;
-    const shellTool = new ShellTool(config);
-    const result = shellTool.isCommandAllowed('any command');
-    expect(result.allowed).toBe(true);
-  });
-
-  it('should block a command on the blocklist even with a wildcard allow', async () => {
-    const config = {
-      getCoreTools: () => ['ShellTool'],
-      getExcludeTools: () => ['ShellTool(rm -rf /)'],
-    } as unknown as Config;
-    const shellTool = new ShellTool(config);
-    const result = shellTool.isCommandAllowed('rm -rf /');
-    expect(result.allowed).toBe(false);
-    expect(result.reason).toBe(
-      "Command 'rm -rf /' is blocked by configuration",
-    );
-  });
-
-  it('should allow a command that starts with an allowed command prefix', async () => {
-    const config = {
-      getCoreTools: () => ['ShellTool(gh issue edit)'],
-      getExcludeTools: () => [],
-    } as unknown as Config;
-    const shellTool = new ShellTool(config);
-    const result = shellTool.isCommandAllowed(
-      'gh issue edit 1 --add-label "kind/feature"',
-    );
-    expect(result.allowed).toBe(true);
-  });
-
-  it('should allow a command that starts with an allowed command prefix using the public-facing name', async () => {
-    const config = {
-      getCoreTools: () => ['run_shell_command(gh issue edit)'],
-      getExcludeTools: () => [],
-    } as unknown as Config;
-    const shellTool = new ShellTool(config);
-    const result = shellTool.isCommandAllowed(
-      'gh issue edit 1 --add-label "kind/feature"',
-    );
-    expect(result.allowed).toBe(true);
-  });
-
-  it('should not allow a command that starts with an allowed command prefix but is chained with another command', async () => {
-    const config = {
-      getCoreTools: () => ['run_shell_command(gh issue edit)'],
-      getExcludeTools: () => [],
-    } as unknown as Config;
-    const shellTool = new ShellTool(config);
-    const result = shellTool.isCommandAllowed('gh issue edit&&rm -rf /');
-    expect(result.allowed).toBe(false);
-    expect(result.reason).toBe(
-      "Command 'rm -rf /' is not in the allowed commands list",
-    );
-  });
-
-  it('should not allow a command that is a prefix of an allowed command', async () => {
-    const config = {
-      getCoreTools: () => ['run_shell_command(gh issue edit)'],
-      getExcludeTools: () => [],
-    } as unknown as Config;
-    const shellTool = new ShellTool(config);
-    const result = shellTool.isCommandAllowed('gh issue');
-    expect(result.allowed).toBe(false);
-    expect(result.reason).toBe(
-      "Command 'gh issue' is not in the allowed commands list",
-    );
-  });
-
-  it('should not allow a command that is a prefix of a blocked command', async () => {
-    const config = {
-      getCoreTools: () => [],
-      getExcludeTools: () => ['run_shell_command(gh issue edit)'],
-    } as unknown as Config;
-    const shellTool = new ShellTool(config);
-    const result = shellTool.isCommandAllowed('gh issue');
-    expect(result.allowed).toBe(true);
-  });
-
-  it('should not allow a command that is chained with a pipe', async () => {
-    const config = {
-      getCoreTools: () => ['run_shell_command(gh issue list)'],
-      getExcludeTools: () => [],
-    } as unknown as Config;
-    const shellTool = new ShellTool(config);
-    const result = shellTool.isCommandAllowed('gh issue list | rm -rf /');
-    expect(result.allowed).toBe(false);
-    expect(result.reason).toBe(
-      "Command 'rm -rf /' is not in the allowed commands list",
-    );
-  });
-
-  it('should not allow a command that is chained with a semicolon', async () => {
-    const config = {
-      getCoreTools: () => ['run_shell_command(gh issue list)'],
-      getExcludeTools: () => [],
-    } as unknown as Config;
-    const shellTool = new ShellTool(config);
-    const result = shellTool.isCommandAllowed('gh issue list; rm -rf /');
-    expect(result.allowed).toBe(false);
-    expect(result.reason).toBe(
-      "Command 'rm -rf /' is not in the allowed commands list",
-    );
-  });
-
-  it('should block a chained command if any part is blocked', async () => {
-    const config = {
-      getCoreTools: () => ['run_shell_command(echo "hello")'],
-      getExcludeTools: () => ['run_shell_command(rm)'],
-    } as unknown as Config;
-    const shellTool = new ShellTool(config);
-    const result = shellTool.isCommandAllowed('echo "hello" && rm -rf /');
-    expect(result.allowed).toBe(false);
-    expect(result.reason).toBe(
-      "Command 'rm -rf /' is blocked by configuration",
-    );
-  });
-
-  it('should block a command if its prefix is on the blocklist, even if the command itself is on the allowlist', async () => {
-    const config = {
-      getCoreTools: () => ['run_shell_command(git push)'],
-      getExcludeTools: () => ['run_shell_command(git)'],
-    } as unknown as Config;
-    const shellTool = new ShellTool(config);
-    const result = shellTool.isCommandAllowed('git push');
-    expect(result.allowed).toBe(false);
-    expect(result.reason).toBe(
-      "Command 'git push' is blocked by configuration",
-    );
-  });
-
-  it('should be case-sensitive in its matching', async () => {
-    const config = {
-      getCoreTools: () => ['run_shell_command(echo)'],
-      getExcludeTools: () => [],
-    } as unknown as Config;
-    const shellTool = new ShellTool(config);
-    const result = shellTool.isCommandAllowed('ECHO "hello"');
-    expect(result.allowed).toBe(false);
-    expect(result.reason).toBe(
-      'Command \'ECHO "hello"\' is not in the allowed commands list',
-    );
-  });
-
-  it('should correctly handle commands with extra whitespace around chaining operators', async () => {
-    const config = {
-      getCoreTools: () => ['run_shell_command(ls -l)'],
-      getExcludeTools: () => ['run_shell_command(rm)'],
-    } as unknown as Config;
-    const shellTool = new ShellTool(config);
-    const result = shellTool.isCommandAllowed('ls -l  ;  rm -rf /');
-    expect(result.allowed).toBe(false);
-    expect(result.reason).toBe(
-      "Command 'rm -rf /' is blocked by configuration",
-    );
-  });
-
-  it('should allow a chained command if all parts are allowed', async () => {
-    const config = {
-      getCoreTools: () => [
-        'run_shell_command(echo)',
-        'run_shell_command(ls -l)',
-      ],
-      getExcludeTools: () => [],
-    } as unknown as Config;
-    const shellTool = new ShellTool(config);
-    const result = shellTool.isCommandAllowed('echo "hello" && ls -l');
-    expect(result.allowed).toBe(true);
-  });
-
-  it('should block a command with command substitution using backticks', async () => {
-    const config = {
-      getCoreTools: () => ['run_shell_command(echo)'],
-      getExcludeTools: () => [],
-    } as unknown as Config;
-    const shellTool = new ShellTool(config);
-    const result = shellTool.isCommandAllowed('echo `rm -rf /`');
-    expect(result.allowed).toBe(false);
-    expect(result.reason).toBe(
-      'Command substitution using $() or backticks is not allowed for security reasons',
-    );
-  });
-
-  it('should block a command with command substitution using $()', async () => {
-    const config = {
-      getCoreTools: () => ['run_shell_command(echo)'],
-      getExcludeTools: () => [],
-    } as unknown as Config;
-    const shellTool = new ShellTool(config);
-    const result = shellTool.isCommandAllowed('echo $(rm -rf /)');
-    expect(result.allowed).toBe(false);
-    expect(result.reason).toBe(
-      'Command substitution using $() or backticks is not allowed for security reasons',
-    );
-  });
-
-  it('should allow a command with I/O redirection', async () => {
-    const config = {
-      getCoreTools: () => ['run_shell_command(echo)'],
-      getExcludeTools: () => [],
-    } as unknown as Config;
-    const shellTool = new ShellTool(config);
-    const result = shellTool.isCommandAllowed('echo "hello" > file.txt');
-    expect(result.allowed).toBe(true);
-  });
-
-  it('should not allow a command that is chained with a double pipe', async () => {
-    const config = {
-      getCoreTools: () => ['run_shell_command(gh issue list)'],
-      getExcludeTools: () => [],
-    } as unknown as Config;
-    const shellTool = new ShellTool(config);
-    const result = shellTool.isCommandAllowed('gh issue list || rm -rf /');
-    expect(result.allowed).toBe(false);
-    expect(result.reason).toBe(
-      "Command 'rm -rf /' is not in the allowed commands list",
-    );
-  });
-});
-=======
 import { ToolExecuteConfirmationDetails } from './tools.js';
 import os from 'os';
->>>>>>> 3a224d49
+
 
 describe('ShellTool Bug Reproduction', () => {
   let shellTool: ShellTool;
@@ -434,7 +40,6 @@
     const result = await shellTool.execute(
       { command: 'echo hello' },
       abortSignal,
-      () => {},
     );
 
     expect(result.returnDisplay).toBe('hello' + os.EOL);
@@ -461,7 +66,6 @@
     const result = await shellTool.execute(
       { command: 'echo hello' },
       abortSignal,
-      () => {},
     );
 
     expect(result.returnDisplay).toBe('hello' + os.EOL);
@@ -487,7 +91,7 @@
       .mockResolvedValue('summarized output');
 
     const abortSignal = new AbortController().signal;
-    await shellTool.execute({ command: 'echo "hello"' }, abortSignal, () => {});
+    await shellTool.execute({ command: 'echo "hello"' }, abortSignal);
 
     expect(summarizeSpy).toHaveBeenCalledWith(
       expect.any(String),
@@ -515,7 +119,7 @@
       .mockResolvedValue('summarized output');
 
     const abortSignal = new AbortController().signal;
-    await shellTool.execute({ command: 'echo "hello"' }, abortSignal, () => {});
+    await shellTool.execute({ command: 'echo "hello"' }, abortSignal);
 
     expect(summarizeSpy).toHaveBeenCalledWith(
       expect.any(String),
@@ -540,7 +144,6 @@
     const result = await shellTool.execute(
       { command: 'echo "$GEMINI_CLI"' },
       abortSignal,
-      () => {},
     );
 
     expect(result.returnDisplay).toBe('1' + os.EOL);
