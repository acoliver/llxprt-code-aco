--- conflicted
+++ resolved
@@ -26,19 +26,7 @@
   // if GEMINI_SYSTEM_MD is set (and not 0|false), override system prompt from file
   // default path is .gemini/system.md but can be modified via custom path in GEMINI_SYSTEM_MD
   let systemMdEnabled = false;
-<<<<<<< HEAD
   let systemMdPath = path.resolve(path.join(LLXPRT_CONFIG_DIR, 'system.md'));
-  const systemMdVar = process.env.GEMINI_SYSTEM_MD?.toLowerCase();
-  if (systemMdVar && !['0', 'false'].includes(systemMdVar)) {
-    systemMdEnabled = true; // enable system prompt override
-    if (!['1', 'true'].includes(systemMdVar)) {
-      systemMdPath = path.resolve(systemMdVar); // use custom path from GEMINI_SYSTEM_MD
-    }
-    // require file to exist when override is enabled
-    if (!fs.existsSync(systemMdPath)) {
-      throw new Error(`missing system prompt file '${systemMdPath}'`);
-=======
-  let systemMdPath = path.resolve(path.join(GEMINI_CONFIG_DIR, 'system.md'));
   const systemMdVar = process.env.GEMINI_SYSTEM_MD;
   if (systemMdVar) {
     const systemMdVarLower = systemMdVar.toLowerCase();
@@ -57,7 +45,6 @@
       if (!fs.existsSync(systemMdPath)) {
         throw new Error(`missing system prompt file '${systemMdPath}'`);
       }
->>>>>>> 3a224d49
     }
   }
   const basePrompt = systemMdEnabled
