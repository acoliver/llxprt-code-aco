--- conflicted
+++ resolved
@@ -21,10 +21,6 @@
 import { retryWithBackoff } from '../utils/retry.js';
 import { isFunctionResponse } from '../utils/messageInspectors.js';
 import { ContentGenerator } from './contentGenerator.js';
-<<<<<<< HEAD
-=======
-import { Config } from '../config/config.js';
->>>>>>> e170bc6e
 import { HistoryService } from '../services/history/HistoryService.js';
 import { ContentConverters } from '../services/history/ContentConverters.js';
 import type {
@@ -42,15 +38,12 @@
 import { getCompressionPrompt } from './prompts.js';
 import { estimateTokens as estimateTextTokens } from '../utils/toolOutputLimiter.js';
 import { tokenLimit } from './tokenLimits.js';
-<<<<<<< HEAD
 import type { AgentRuntimeState } from '../runtime/AgentRuntimeState.js';
 import type {
   AgentRuntimeContext,
   ToolRegistryView,
 } from '../runtime/AgentRuntimeContext.js';
 import type { ProviderRuntimeContext } from '../runtime/providerRuntimeContext.js';
-=======
->>>>>>> e170bc6e
 
 export enum StreamEventType {
   /** A regular content chunk from the API. */
@@ -510,7 +503,6 @@
     const errorMessage = error instanceof Error ? error.message : String(error);
     const errorType = error instanceof Error ? error.name : 'unknown';
 
-<<<<<<< HEAD
     // Step 006.5: Replace telemetry logging with view.telemetry adapter
     this.runtimeContext.telemetry.logApiError({
       model: this.runtimeState.model,
@@ -523,19 +515,6 @@
       runtimeId: this.runtimeState.runtimeId,
       provider: this.runtimeState.provider,
     });
-=======
-    logApiError(
-      this.config,
-      new ApiErrorEvent(
-        this.config.getModel(),
-        errorMessage,
-        durationMs,
-        prompt_id,
-        this.config.getContentGeneratorConfig()?.authType,
-        errorType,
-      ),
-    );
->>>>>>> e170bc6e
   }
 
   setSystemInstruction(sysInstr: string) {
@@ -602,7 +581,6 @@
       throw new Error('No active provider configured');
     }
 
-<<<<<<< HEAD
     // Step 006.4: Replace providerManager access with view.provider adapter
     const desiredProviderName = this.runtimeState.provider;
     if (desiredProviderName && provider.name !== desiredProviderName) {
@@ -643,8 +621,6 @@
     );
 
     // Enforce context window limits before proceeding
-=======
->>>>>>> e170bc6e
     await this.enforceContextWindow(pendingTokens, prompt_id, provider);
 
     // Check if provider supports IContent interface
@@ -673,14 +649,10 @@
 
     try {
       const apiCall = async () => {
-<<<<<<< HEAD
         // @plan PLAN-20251027-STATELESS5.P10
         // @requirement REQ-STAT5-004.1
         const modelToUse =
           this.runtimeState.model || DEFAULT_GEMINI_FLASH_MODEL;
-=======
-        const modelToUse = this.config.getModel() || DEFAULT_GEMINI_FLASH_MODEL;
->>>>>>> e170bc6e
 
         // Get tools in the format the provider expects
         const tools = this.generationConfig.tools;
@@ -1200,7 +1172,6 @@
       throw new Error('No active provider configured');
     }
 
-<<<<<<< HEAD
     // @plan PLAN-20251028-STATELESS6.P10
     // @requirement REQ-STAT6-002.2
     // @pseudocode agent-runtime-context.md line 87 (step 006.4)
@@ -1238,8 +1209,6 @@
     );
 
     // Enforce context window limits before proceeding
-=======
->>>>>>> e170bc6e
     await this.enforceContextWindow(pendingTokens, promptId, provider);
 
     // Check if provider supports IContent interface
@@ -1589,7 +1558,6 @@
       providerParams as Record<string, unknown> | undefined,
     );
 
-<<<<<<< HEAD
     // @plan PLAN-20251028-STATELESS6.P10
     // @requirement REQ-STAT6-002.2
     // @pseudocode agent-runtime-context.md line 86 (step 006.3)
@@ -1597,25 +1565,6 @@
 
     return (
       generationBudget ?? providerBudget ?? GeminiChat.DEFAULT_COMPLETION_BUDGET
-=======
-    let configBudget: number | undefined;
-    if (typeof this.config.getEphemeralSetting === 'function') {
-      const candidateKeys = ['maxOutputTokens', 'max-output-tokens'];
-      for (const key of candidateKeys) {
-        const value = this.asNumber(this.config.getEphemeralSetting(key));
-        if (value !== undefined) {
-          configBudget = value;
-          break;
-        }
-      }
-    }
-
-    return (
-      generationBudget ??
-      providerBudget ??
-      configBudget ??
-      GeminiChat.DEFAULT_COMPLETION_BUDGET
->>>>>>> e170bc6e
     );
   }
 
@@ -1627,14 +1576,9 @@
     await this.historyService.waitForTokenUpdates();
 
     const completionBudget = Math.max(0, this.getCompletionBudget(provider));
-<<<<<<< HEAD
-    const limit = tokenLimit(this.runtimeState.model);
-=======
-    const userContextLimit = this.config.getEphemeralSetting(
-      'context-limit',
-    ) as number | undefined;
-    const limit = tokenLimit(this.config.getModel(), userContextLimit);
->>>>>>> e170bc6e
+    // Merged from main: Use user context limit from ephemerals
+    const userContextLimit = this.runtimeContext.ephemerals.contextLimit();
+    const limit = tokenLimit(this.runtimeState.model, userContextLimit);
     const marginAdjustedLimit = Math.max(
       0,
       limit - GeminiChat.TOKEN_SAFETY_MARGIN,
@@ -2169,137 +2113,6 @@
       content.parts[0].thought === true
     );
   }
-
-  /**
-   * Trim prompt contents to fit within token limit
-   * Strategy: Keep the most recent user message, trim older history and tool outputs
-   */
-  //   private _trimPromptContents(
-  //     contents: Content[],
-  //     maxTokens: number,
-  //   ): Content[] {
-  //     if (contents.length === 0) return contents;
-  //
-  //     // Always keep the last message (current user input)
-  //     const lastMessage = contents[contents.length - 1];
-  //     const result: Content[] = [];
-  //
-  //     // Reserve tokens for the last message and warning
-  //     const lastMessageTokens = estimateTokens(JSON.stringify(lastMessage));
-  //     const warningTokens = 200; // Reserve for warning message
-  //     let remainingTokens = maxTokens - lastMessageTokens - warningTokens;
-  //
-  //     if (remainingTokens <= 0) {
-  //       // Even the last message is too big, truncate it
-  //       return [this._truncateContent(lastMessage, maxTokens - warningTokens)];
-  //     }
-  //
-  //     // Add messages from most recent to oldest, stopping when we hit the limit
-  //     for (let i = contents.length - 2; i >= 0; i--) {
-  //       const content = contents[i];
-  //       const contentTokens = estimateTokens(JSON.stringify(content));
-  //
-  //       if (contentTokens <= remainingTokens) {
-  //         result.unshift(content);
-  //         remainingTokens -= contentTokens;
-  //       } else if (remainingTokens > 100) {
-  //         // Try to truncate this content to fit
-  //         const truncated = this._truncateContent(content, remainingTokens);
-  //         // Only add if we actually got some content back
-  //         if (truncated.parts && truncated.parts.length > 0) {
-  //           result.unshift(truncated);
-  //         }
-  //         break;
-  //       } else {
-  //         // No room left, stop
-  //         break;
-  //       }
-  //     }
-  //
-  //     // Add the last message
-  //     result.push(lastMessage);
-  //
-  //     return result;
-  //   }
-  //
-  /**
-   * Truncate a single content to fit within token limit
-   */
-  //   private _truncateContent(content: Content, maxTokens: number): Content {
-  //     if (!content.parts || content.parts.length === 0) {
-  //       return content;
-  //     }
-  //
-  //     const truncatedParts: Part[] = [];
-  //     let currentTokens = 0;
-  //
-  //     for (const part of content.parts) {
-  //       if ('text' in part && part.text) {
-  //         const partTokens = estimateTokens(part.text);
-  //         if (currentTokens + partTokens <= maxTokens) {
-  //           truncatedParts.push(part);
-  //           currentTokens += partTokens;
-  //         } else {
-  //           // Truncate this part
-  //           const remainingTokens = maxTokens - currentTokens;
-  //           if (remainingTokens > 10) {
-  //             const remainingChars = remainingTokens * 4;
-  //             truncatedParts.push({
-  //               text:
-  //                 part.text.substring(0, remainingChars) +
-  //                 '\n[...content truncated due to token limit...]',
-  //             });
-  //           }
-  //           break;
-  //         }
-  //       } else {
-  //         // Non-text parts (function calls, responses, etc) - NEVER truncate these
-  //         // Either include them fully or skip them entirely to avoid breaking JSON
-  //         const partTokens = estimateTokens(JSON.stringify(part));
-  //         if (currentTokens + partTokens <= maxTokens) {
-  //           truncatedParts.push(part);
-  //           currentTokens += partTokens;
-  //         } else {
-  //           // Skip this part entirely - DO NOT truncate function calls/responses
-  //           // Log what we're skipping for debugging
-  //           if (process.env.DEBUG || process.env.VERBOSE) {
-  //             let skipInfo = 'unknown part';
-  //             if ('functionCall' in part) {
-  //               const funcPart = part as { functionCall?: { name?: string } };
-  //               skipInfo = `functionCall: ${funcPart.functionCall?.name || 'unnamed'}`;
-  //             } else if ('functionResponse' in part) {
-  //               const respPart = part as { functionResponse?: { name?: string } };
-  //               skipInfo = `functionResponse: ${respPart.functionResponse?.name || 'unnamed'}`;
-  //             }
-  //             console.warn(
-  //               `INFO: Skipping ${skipInfo} due to token limit (needs ${partTokens} tokens, only ${maxTokens - currentTokens} available)`,
-  //             );
-  //           }
-  //           // Add a marker that content was omitted
-  //           if (
-  //             truncatedParts.length > 0 &&
-  //             !truncatedParts.some(
-  //               (p) =>
-  //                 'text' in p &&
-  //                 p.text?.includes(
-  //                   '[...function calls omitted due to token limit...]',
-  //                 ),
-  //             )
-  //           ) {
-  //             truncatedParts.push({
-  //               text: '[...function calls omitted due to token limit...]',
-  //             });
-  //           }
-  //           break;
-  //         }
-  //       }
-  //     }
-  //
-  //     return {
-  //       role: content.role,
-  //       parts: truncatedParts,
-  //     };
-  //   }
 
   private async maybeIncludeSchemaDepthContext(error: unknown): Promise<void> {
     // Check for potentially problematic cyclic tools with cyclic schemas
