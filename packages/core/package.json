--- conflicted
+++ resolved
@@ -1,13 +1,7 @@
 {
-<<<<<<< HEAD
   "name": "@vybestack/llxprt-code-core",
-  "version": "0.1.13",
+  "version": "0.1.14",
   "description": "LLxprt Code Core",
-=======
-  "name": "@google/gemini-cli-core",
-  "version": "0.1.14",
-  "description": "Gemini CLI Core",
->>>>>>> 3a224d49
   "repository": {
     "type": "git",
     "url": "git+https://github.com/acoliver/llxprt-code.git"
@@ -42,6 +36,7 @@
     "chardet": "^2.1.0",
     "diff": "^7.0.0",
     "dotenv": "^17.1.0",
+    "execa": "^9.6.0",
     "glob": "^10.4.5",
     "google-auth-library": "^9.11.0",
     "html-to-text": "^9.0.5",
